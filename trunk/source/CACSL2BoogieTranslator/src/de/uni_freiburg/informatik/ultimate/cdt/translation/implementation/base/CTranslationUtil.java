/*
 * Copyright (C) 2017 Alexander Nutz (nutz@informatik.uni-freiburg.de)
 * Copyright (C) 2017 University of Freiburg
 *
 * This file is part of the ULTIMATE CACSL2BoogieTranslator plug-in.
 *
 * The ULTIMATE CACSL2BoogieTranslator plug-in is free software: you can redistribute it and/or modify
 * it under the terms of the GNU Lesser General Public License as published
 * by the Free Software Foundation, either version 3 of the License, or
 * (at your option) any later version.
 *
 * The ULTIMATE CACSL2BoogieTranslator plug-in is distributed in the hope that it will be useful,
 * but WITHOUT ANY WARRANTY; without even the implied warranty of
 * MERCHANTABILITY or FITNESS FOR A PARTICULAR PURPOSE.  See the
 * GNU Lesser General Public License for more details.
 *
 * You should have received a copy of the GNU Lesser General Public License
 * along with the ULTIMATE CACSL2BoogieTranslator plug-in. If not, see <http://www.gnu.org/licenses/>.
 *
 * Additional permission under GNU GPL version 3 section 7:
 * If you modify the ULTIMATE CACSL2BoogieTranslator plug-in, or any covered work, by linking
 * or combining it with Eclipse RCP (or a modified version of Eclipse RCP),
 * containing parts covered by the terms of the Eclipse Public License, the
 * licensors of the ULTIMATE CACSL2BoogieTranslator plug-in grant you additional permission
 * to convey the resulting work.
 */
package de.uni_freiburg.informatik.ultimate.cdt.translation.implementation.base;

import java.math.BigInteger;
import java.util.ArrayList;
import java.util.List;

import org.eclipse.cdt.core.dom.ast.IASTBinaryExpression;
import org.eclipse.cdt.core.dom.ast.IASTNode;

import de.uni_freiburg.informatik.ultimate.boogie.ExpressionFactory;
import de.uni_freiburg.informatik.ultimate.boogie.ast.ArrayLHS;
import de.uni_freiburg.informatik.ultimate.boogie.ast.Attribute;
import de.uni_freiburg.informatik.ultimate.boogie.ast.Expression;
import de.uni_freiburg.informatik.ultimate.boogie.ast.IdentifierExpression;
import de.uni_freiburg.informatik.ultimate.boogie.ast.StructConstructor;
import de.uni_freiburg.informatik.ultimate.boogie.ast.StructLHS;
import de.uni_freiburg.informatik.ultimate.boogie.ast.VarList;
import de.uni_freiburg.informatik.ultimate.boogie.ast.VariableDeclaration;
import de.uni_freiburg.informatik.ultimate.boogie.ast.VariableLHS;
import de.uni_freiburg.informatik.ultimate.cdt.translation.implementation.base.chandler.ArrayHandler;
import de.uni_freiburg.informatik.ultimate.cdt.translation.implementation.base.chandler.MemoryHandler;
import de.uni_freiburg.informatik.ultimate.cdt.translation.implementation.base.chandler.StructHandler;
import de.uni_freiburg.informatik.ultimate.cdt.translation.implementation.base.expressiontranslation.ExpressionTranslation;
import de.uni_freiburg.informatik.ultimate.cdt.translation.implementation.container.AuxVarHelper;
import de.uni_freiburg.informatik.ultimate.cdt.translation.implementation.container.c.CArray;
import de.uni_freiburg.informatik.ultimate.cdt.translation.implementation.container.c.CPrimitive;
import de.uni_freiburg.informatik.ultimate.cdt.translation.implementation.container.c.CStruct;
import de.uni_freiburg.informatik.ultimate.cdt.translation.implementation.container.c.CType;
import de.uni_freiburg.informatik.ultimate.cdt.translation.implementation.container.c.CUnion;
import de.uni_freiburg.informatik.ultimate.cdt.translation.implementation.result.ExpressionListResult;
import de.uni_freiburg.informatik.ultimate.cdt.translation.implementation.result.ExpressionResult;
import de.uni_freiburg.informatik.ultimate.cdt.translation.implementation.result.ExpressionResultBuilder;
import de.uni_freiburg.informatik.ultimate.cdt.translation.implementation.result.HeapLValue;
import de.uni_freiburg.informatik.ultimate.cdt.translation.implementation.result.LocalLValue;
import de.uni_freiburg.informatik.ultimate.cdt.translation.implementation.result.RValue;
import de.uni_freiburg.informatik.ultimate.cdt.translation.implementation.result.Result;
import de.uni_freiburg.informatik.ultimate.cdt.translation.implementation.util.SFO;
import de.uni_freiburg.informatik.ultimate.cdt.translation.implementation.util.SFO.AUXVAR;
import de.uni_freiburg.informatik.ultimate.cdt.translation.interfaces.Dispatcher;
import de.uni_freiburg.informatik.ultimate.core.model.models.ILocation;

/**
 * Provides utility methods for the C to Boogie translation.
 *
 * @author Alexander Nutz (nutz@informatik.uni-freiburg.de)
 *
 */
public class CTranslationUtil {

	private CTranslationUtil() {
		// don't instantiate this utility class
	}

	public static AuxVarHelper makeAuxVarDeclaration(final ILocation loc, final Dispatcher main, final CType cType) {
		final AUXVAR auxVarType;
		if (cType instanceof CArray) {
			auxVarType = SFO.AUXVAR.ARRAYINIT;
		} else if (cType instanceof CStruct) {
			auxVarType = SFO.AUXVAR.STRUCTINIT;
		} else {
			throw new UnsupportedOperationException();
		}
		return makeAuxVarDeclaration(loc, main, cType, auxVarType);
	}

	public static AuxVarHelper makeAuxVarDeclaration(final ILocation loc, final Dispatcher main, final CType cType,
					final AUXVAR auxVarType) {
		final String id = main.mNameHandler.getTempVarUID(auxVarType, cType);
		final VariableDeclaration decl = new VariableDeclaration(loc,
				new Attribute[0],
				new VarList[] {
						new VarList(loc, new String[] { id }, main.mTypeHandler.cType2AstType(loc, cType)) });

		final VariableLHS lhs = new VariableLHS(loc, id);

		final IdentifierExpression exp = new IdentifierExpression(loc, id);

		return new AuxVarHelper(decl, lhs, exp);
	}

	public static LocalLValue constructArrayAccessLhs(final ILocation loc, final LocalLValue arrayLhsToInitialize,
			final List<Integer> arrayIndex, final ExpressionTranslation expressionTranslation) {
		final CArray cArrayType = (CArray) arrayLhsToInitialize.getCType().getUnderlyingType();

		assert cArrayType.getDimensions().length == arrayIndex.size();

		final Expression[] index = new Expression[arrayIndex.size()];
		for (int i = 0; i < arrayIndex.size(); i++) {
			final CPrimitive currentIndexType = (CPrimitive) cArrayType.getDimensions()[i].getCType();
			index[i] = expressionTranslation.constructLiteralForIntegerType(loc, currentIndexType,
					new BigInteger(arrayIndex.get(i).toString()));
		}

		final ArrayLHS alhs = ExpressionFactory.constructNestedArrayLHS(loc, arrayLhsToInitialize.getLHS(), index);

		return new LocalLValue(alhs, cArrayType.getValueType(), null);
	}

	public static LocalLValue constructArrayAccessLhs(final ILocation loc, final LocalLValue arrayLhsToInitialize,
			final Integer arrayIndex, final ExpressionTranslation expressionTranslation) {
		final CArray cArrayType = (CArray) arrayLhsToInitialize.getCType().getUnderlyingType();

		final CPrimitive currentIndexType = (CPrimitive) cArrayType.getDimensions()[0].getCType();
		final Expression index = expressionTranslation.constructLiteralForIntegerType(loc, currentIndexType,
					new BigInteger(arrayIndex.toString()));

		final ArrayLHS alhs = ExpressionFactory.constructNestedArrayLHS(loc, arrayLhsToInitialize.getLHS(), new Expression[] { index });

		final CType cellType = ArrayHandler.popOneDimension(cArrayType);

		return new LocalLValue(alhs, cellType, null);
	}

//	public static LRValue constructOffHeapStructAccessLhs(final ILocation loc, final LocalLValue structBaseLhs,
//			final int i) {
//		final CStruct cStructType = (CStruct) structBaseLhs.getCType().getUnderlyingType();
//		final String fieldName = cStructType.getFieldIds()[i];
//		final StructLHS lhs = ExpressionFactory.constructStructAccessLhs(loc, structBaseLhs.getLHS(), fieldName);
//		return new LocalLValue(lhs, cStructType.getFieldTypes()[i]);
//	}

//	public static HeapLValue constructOnHeapStructAccessLhs(final HeapLValue structBaseLhs, final int i) {
//		final CStruct cStructType = (CStruct) structBaseLhs.getCType();
//		// TODO
//		return null;
//	}

	public static HeapLValue constructAddressForArrayAtIndex(final ILocation loc, final Dispatcher main,
			final HeapLValue arrayBaseAddress, final List<Integer> arrayIndex) {
		final CArray cArrayType = (CArray) arrayBaseAddress.getCType().getUnderlyingType();

		final List<Integer> arrayBounds = getConstantDimensionsOfArray(cArrayType,
				main.mCHandler.getExpressionTranslation());

		Integer product = 0;
		for (int i = 0; i < arrayIndex.size(); i++) {
			final int factor = i == arrayIndex.size() - 1 ? 1 : arrayBounds.get(i + 1);
			product = product +  factor * arrayIndex.get(i);
		}
		final CPrimitive sizeT = main.mCHandler.getTypeSizeAndOffsetComputer().getSizeT();

		final Expression flatCellNumber = main.mCHandler.getExpressionTranslation()
				.constructLiteralForIntegerType(loc, sizeT, new BigInteger(product.toString()));

		final Expression pointerBase = MemoryHandler.getPointerBaseAddress(arrayBaseAddress.getAddress(), loc);
		final Expression pointerOffset = MemoryHandler.getPointerOffset(arrayBaseAddress.getAddress(), loc);
		final Expression cellOffset = main.mCHandler.getMemoryHandler().multiplyWithSizeOfAnotherType(loc,
				cArrayType.getValueType(), flatCellNumber, sizeT);
		final Expression sum = main.mCHandler.getExpressionTranslation().constructArithmeticExpression(loc,
				IASTBinaryExpression.op_plus, pointerOffset, sizeT, cellOffset, sizeT);
		final StructConstructor newPointer = MemoryHandler.constructPointerFromBaseAndOffset(pointerBase, sum, loc);

		return new HeapLValue(newPointer, cArrayType.getValueType(), null);
	}

//	public static HeapLValue constructAddressForStructField(final ILocation loc, final Dispatcher main,
//			final HeapLValue structBaseAddress, final int fieldNr) {
//		final CStruct cStructType = (CStruct) structBaseAddress.getCType();
//		main.mCHandler.getTypeSizeAndOffsetComputer().constructOffsetForField(loc, cStructType, fieldNr);
//		return null;
//	}


	public static HeapLValue constructAddressForArrayAtIndex(final ILocation loc, final Dispatcher main,
			final HeapLValue arrayBaseAddress, final Integer arrayIndex) {
		final CArray cArrayType = (CArray) arrayBaseAddress.getCType().getUnderlyingType();

		final CPrimitive pointerComponentType = main.mCHandler.getExpressionTranslation().getCTypeOfPointerComponents();

		final Expression flatCellNumber = main.mCHandler.getExpressionTranslation()
				.constructLiteralForIntegerType(loc, pointerComponentType, new BigInteger(arrayIndex.toString()));

		final Expression pointerBase = MemoryHandler.getPointerBaseAddress(arrayBaseAddress.getAddress(), loc);
		final Expression pointerOffset = MemoryHandler.getPointerOffset(arrayBaseAddress.getAddress(), loc);

		final CType cellType = ArrayHandler.popOneDimension(cArrayType);

		final Expression cellOffset = main.mCHandler.getMemoryHandler().multiplyWithSizeOfAnotherType(loc,
				cellType, flatCellNumber, pointerComponentType);


		final Expression sum = main.mCHandler.getExpressionTranslation().constructArithmeticExpression(loc,
				IASTBinaryExpression.op_plus, pointerOffset, pointerComponentType, cellOffset, pointerComponentType);

		final StructConstructor newPointer = MemoryHandler.constructPointerFromBaseAndOffset(pointerBase, sum, loc);

		return new HeapLValue(newPointer, cellType, null);
	}

	public static HeapLValue constructAddressForStructField(final ILocation loc, final Dispatcher main,
			final HeapLValue baseAddress, final int fieldIndex) {
		final CStruct cStructType = (CStruct) baseAddress.getCType().getUnderlyingType();

		final CPrimitive sizeT = main.mCHandler.getTypeSizeAndOffsetComputer().getSizeT();

		final Expression fieldOffset = main.mCHandler.getTypeSizeAndOffsetComputer().constructOffsetForField(
						loc, cStructType, fieldIndex);
//		final HeapLValue fieldPointer = new HeapLValue(fieldAddress, cStructType.getFieldTypes()[i]);


		final Expression pointerBase = MemoryHandler.getPointerBaseAddress(baseAddress.getAddress(), loc);
		final Expression pointerOffset = MemoryHandler.getPointerOffset(baseAddress.getAddress(), loc);
//		final Expression cellOffset = main.mCHandler.getMemoryHandler().multiplyWithSizeOfAnotherType(loc,
//				cArrayType.getValueType(), flatCellNumber, sizeT);
		final Expression sum = main.mCHandler.getExpressionTranslation().constructArithmeticExpression(loc,
				IASTBinaryExpression.op_plus, pointerOffset, sizeT, fieldOffset, sizeT);
		final StructConstructor newPointer = MemoryHandler.constructPointerFromBaseAndOffset(pointerBase, sum, loc);


		return new HeapLValue(newPointer, cStructType.getFieldTypes()[fieldIndex], null);
	}

	public static boolean isVarlengthArray(final CArray cArrayType, final ExpressionTranslation expressionTranslation) {
		for (final RValue dimRVal : cArrayType.getDimensions()) {
			if (expressionTranslation.extractIntegerValue(dimRVal) == null) {
				return true;
			}
		}
		return false;
	}

	public static boolean isToplevelVarlengthArray(final CArray cArrayType,
			final ExpressionTranslation expressionTranslation) {
		final RValue dimRVal = cArrayType.getDimensions()[0];
		return expressionTranslation.extractIntegerValue(dimRVal) == null;
	}

	public static List<Integer> getConstantDimensionsOfArray(final CArray cArrayType,
			final ExpressionTranslation expressionTranslation) {
		if (CTranslationUtil.isVarlengthArray(cArrayType, expressionTranslation)) {
			throw new IllegalArgumentException("only call this for non-varlength array types");
		}
		final List<Integer> result = new ArrayList<>();
		for (final RValue dimRVal : cArrayType.getDimensions()) {
			final int dimInt = Integer.parseUnsignedInt(expressionTranslation.extractIntegerValue(dimRVal).toString());
			result.add(dimInt);
		}
		return result;
	}

	public static boolean isAggregateType(final CType valueType) {
		return (valueType instanceof CStruct && !(valueType instanceof CUnion)) || valueType instanceof CArray;
	}

	public static int getConstantFirstDimensionOfArray(final CArray cArrayType,
			final ExpressionTranslation expressionTranslation) {
		final RValue dimRVal = cArrayType.getDimensions()[0];

		final BigInteger extracted = expressionTranslation.extractIntegerValue(dimRVal);
		if (extracted == null) {
			throw new IllegalArgumentException("only call this for non-varlength first dimension types");
		}

		final int dimInt = Integer.parseUnsignedInt(extracted.toString());
		return dimInt;
	}

	/**
	 * The given result must be an ExpressionResult or an ExpressionListResult.
	 *  case ExpressionResult: the ExpressionResult is returned unchanged
	 *  case ExpressionListResult: we evaluate all expressions, also switching to rvalue in every case, and we
	 *    accumulate the corresponding statements in an ExpressionResult
	 *
	 * @param loc
	 * @param main
	 * @param dispatch
	 * @return
	 */
	public static ExpressionResult convertExpressionListToExpressionResultIfNecessary(final ILocation loc,
			final Dispatcher main, final Result dispatch, final IASTNode hook) {
		assert dispatch instanceof ExpressionListResult || dispatch instanceof ExpressionResult;
		if (dispatch instanceof ExpressionResult) {
			return (ExpressionResult) dispatch;
		}
		final ExpressionListResult listResult = (ExpressionListResult) dispatch;

		final ExpressionResultBuilder result = new ExpressionResultBuilder();

		final MemoryHandler memoryHandler = main.mCHandler.getMemoryHandler();
		final StructHandler structHandler = main.mCHandler.getStructHandler();

		for (int i = 0; i < listResult.list.size(); i++) {
			/*
			 * Note:
			 * C11 6.5.17.2, footnote:
			 *  A comma operator does not yield an lvalue.
			 * --> thus we can immediately switch to rvalue here
			 */
			result.addAllExceptLrValue(listResult.list.get(i)
<<<<<<< HEAD
					.switchToRValueIfNecessary(main, memoryHandler, structHandler, loc, hook));
=======
					.switchToRValueIfNecessary(main, loc));
>>>>>>> c4987b84
		}
		result.setLRVal(listResult.list.get(listResult.list.size() - 1).getLrValue());

		return result.build();
	}

	public static int findIndexOfStructField(final CStruct targetCType, final String rootDesignator) {
		for (int i = 0; i < targetCType.getFieldCount(); i++) {
			if (targetCType.getFieldIds()[i].equals(rootDesignator)) {
				return i;
			}
		}
		throw new AssertionError("designator does not occur in struct type");
	}

	public static LocalLValue constructOffHeapStructAccessLhs(final ILocation loc,
			final LocalLValue structBaseLhsToInitialize, final int i) {
		final CStruct cStructType = (CStruct) structBaseLhsToInitialize.getCType().getUnderlyingType();

		final String fieldId = cStructType.getFieldIds()[i];

		final StructLHS lhs = ExpressionFactory.constructStructAccessLhs(loc, structBaseLhsToInitialize.getLHS(), fieldId);

		return new LocalLValue(lhs, cStructType.getFieldTypes()[i], null);
	}

}
<|MERGE_RESOLUTION|>--- conflicted
+++ resolved
@@ -1,347 +1,344 @@
-/*
- * Copyright (C) 2017 Alexander Nutz (nutz@informatik.uni-freiburg.de)
- * Copyright (C) 2017 University of Freiburg
- *
- * This file is part of the ULTIMATE CACSL2BoogieTranslator plug-in.
- *
- * The ULTIMATE CACSL2BoogieTranslator plug-in is free software: you can redistribute it and/or modify
- * it under the terms of the GNU Lesser General Public License as published
- * by the Free Software Foundation, either version 3 of the License, or
- * (at your option) any later version.
- *
- * The ULTIMATE CACSL2BoogieTranslator plug-in is distributed in the hope that it will be useful,
- * but WITHOUT ANY WARRANTY; without even the implied warranty of
- * MERCHANTABILITY or FITNESS FOR A PARTICULAR PURPOSE.  See the
- * GNU Lesser General Public License for more details.
- *
- * You should have received a copy of the GNU Lesser General Public License
- * along with the ULTIMATE CACSL2BoogieTranslator plug-in. If not, see <http://www.gnu.org/licenses/>.
- *
- * Additional permission under GNU GPL version 3 section 7:
- * If you modify the ULTIMATE CACSL2BoogieTranslator plug-in, or any covered work, by linking
- * or combining it with Eclipse RCP (or a modified version of Eclipse RCP),
- * containing parts covered by the terms of the Eclipse Public License, the
- * licensors of the ULTIMATE CACSL2BoogieTranslator plug-in grant you additional permission
- * to convey the resulting work.
- */
-package de.uni_freiburg.informatik.ultimate.cdt.translation.implementation.base;
-
-import java.math.BigInteger;
-import java.util.ArrayList;
-import java.util.List;
-
-import org.eclipse.cdt.core.dom.ast.IASTBinaryExpression;
-import org.eclipse.cdt.core.dom.ast.IASTNode;
-
-import de.uni_freiburg.informatik.ultimate.boogie.ExpressionFactory;
-import de.uni_freiburg.informatik.ultimate.boogie.ast.ArrayLHS;
-import de.uni_freiburg.informatik.ultimate.boogie.ast.Attribute;
-import de.uni_freiburg.informatik.ultimate.boogie.ast.Expression;
-import de.uni_freiburg.informatik.ultimate.boogie.ast.IdentifierExpression;
-import de.uni_freiburg.informatik.ultimate.boogie.ast.StructConstructor;
-import de.uni_freiburg.informatik.ultimate.boogie.ast.StructLHS;
-import de.uni_freiburg.informatik.ultimate.boogie.ast.VarList;
-import de.uni_freiburg.informatik.ultimate.boogie.ast.VariableDeclaration;
-import de.uni_freiburg.informatik.ultimate.boogie.ast.VariableLHS;
-import de.uni_freiburg.informatik.ultimate.cdt.translation.implementation.base.chandler.ArrayHandler;
-import de.uni_freiburg.informatik.ultimate.cdt.translation.implementation.base.chandler.MemoryHandler;
-import de.uni_freiburg.informatik.ultimate.cdt.translation.implementation.base.chandler.StructHandler;
-import de.uni_freiburg.informatik.ultimate.cdt.translation.implementation.base.expressiontranslation.ExpressionTranslation;
-import de.uni_freiburg.informatik.ultimate.cdt.translation.implementation.container.AuxVarHelper;
-import de.uni_freiburg.informatik.ultimate.cdt.translation.implementation.container.c.CArray;
-import de.uni_freiburg.informatik.ultimate.cdt.translation.implementation.container.c.CPrimitive;
-import de.uni_freiburg.informatik.ultimate.cdt.translation.implementation.container.c.CStruct;
-import de.uni_freiburg.informatik.ultimate.cdt.translation.implementation.container.c.CType;
-import de.uni_freiburg.informatik.ultimate.cdt.translation.implementation.container.c.CUnion;
-import de.uni_freiburg.informatik.ultimate.cdt.translation.implementation.result.ExpressionListResult;
-import de.uni_freiburg.informatik.ultimate.cdt.translation.implementation.result.ExpressionResult;
-import de.uni_freiburg.informatik.ultimate.cdt.translation.implementation.result.ExpressionResultBuilder;
-import de.uni_freiburg.informatik.ultimate.cdt.translation.implementation.result.HeapLValue;
-import de.uni_freiburg.informatik.ultimate.cdt.translation.implementation.result.LocalLValue;
-import de.uni_freiburg.informatik.ultimate.cdt.translation.implementation.result.RValue;
-import de.uni_freiburg.informatik.ultimate.cdt.translation.implementation.result.Result;
-import de.uni_freiburg.informatik.ultimate.cdt.translation.implementation.util.SFO;
-import de.uni_freiburg.informatik.ultimate.cdt.translation.implementation.util.SFO.AUXVAR;
-import de.uni_freiburg.informatik.ultimate.cdt.translation.interfaces.Dispatcher;
-import de.uni_freiburg.informatik.ultimate.core.model.models.ILocation;
-
-/**
- * Provides utility methods for the C to Boogie translation.
- *
- * @author Alexander Nutz (nutz@informatik.uni-freiburg.de)
- *
- */
-public class CTranslationUtil {
-
-	private CTranslationUtil() {
-		// don't instantiate this utility class
-	}
-
-	public static AuxVarHelper makeAuxVarDeclaration(final ILocation loc, final Dispatcher main, final CType cType) {
-		final AUXVAR auxVarType;
-		if (cType instanceof CArray) {
-			auxVarType = SFO.AUXVAR.ARRAYINIT;
-		} else if (cType instanceof CStruct) {
-			auxVarType = SFO.AUXVAR.STRUCTINIT;
-		} else {
-			throw new UnsupportedOperationException();
-		}
-		return makeAuxVarDeclaration(loc, main, cType, auxVarType);
-	}
-
-	public static AuxVarHelper makeAuxVarDeclaration(final ILocation loc, final Dispatcher main, final CType cType,
-					final AUXVAR auxVarType) {
-		final String id = main.mNameHandler.getTempVarUID(auxVarType, cType);
-		final VariableDeclaration decl = new VariableDeclaration(loc,
-				new Attribute[0],
-				new VarList[] {
-						new VarList(loc, new String[] { id }, main.mTypeHandler.cType2AstType(loc, cType)) });
-
-		final VariableLHS lhs = new VariableLHS(loc, id);
-
-		final IdentifierExpression exp = new IdentifierExpression(loc, id);
-
-		return new AuxVarHelper(decl, lhs, exp);
-	}
-
-	public static LocalLValue constructArrayAccessLhs(final ILocation loc, final LocalLValue arrayLhsToInitialize,
-			final List<Integer> arrayIndex, final ExpressionTranslation expressionTranslation) {
-		final CArray cArrayType = (CArray) arrayLhsToInitialize.getCType().getUnderlyingType();
-
-		assert cArrayType.getDimensions().length == arrayIndex.size();
-
-		final Expression[] index = new Expression[arrayIndex.size()];
-		for (int i = 0; i < arrayIndex.size(); i++) {
-			final CPrimitive currentIndexType = (CPrimitive) cArrayType.getDimensions()[i].getCType();
-			index[i] = expressionTranslation.constructLiteralForIntegerType(loc, currentIndexType,
-					new BigInteger(arrayIndex.get(i).toString()));
-		}
-
-		final ArrayLHS alhs = ExpressionFactory.constructNestedArrayLHS(loc, arrayLhsToInitialize.getLHS(), index);
-
-		return new LocalLValue(alhs, cArrayType.getValueType(), null);
-	}
-
-	public static LocalLValue constructArrayAccessLhs(final ILocation loc, final LocalLValue arrayLhsToInitialize,
-			final Integer arrayIndex, final ExpressionTranslation expressionTranslation) {
-		final CArray cArrayType = (CArray) arrayLhsToInitialize.getCType().getUnderlyingType();
-
-		final CPrimitive currentIndexType = (CPrimitive) cArrayType.getDimensions()[0].getCType();
-		final Expression index = expressionTranslation.constructLiteralForIntegerType(loc, currentIndexType,
-					new BigInteger(arrayIndex.toString()));
-
-		final ArrayLHS alhs = ExpressionFactory.constructNestedArrayLHS(loc, arrayLhsToInitialize.getLHS(), new Expression[] { index });
-
-		final CType cellType = ArrayHandler.popOneDimension(cArrayType);
-
-		return new LocalLValue(alhs, cellType, null);
-	}
-
-//	public static LRValue constructOffHeapStructAccessLhs(final ILocation loc, final LocalLValue structBaseLhs,
-//			final int i) {
-//		final CStruct cStructType = (CStruct) structBaseLhs.getCType().getUnderlyingType();
-//		final String fieldName = cStructType.getFieldIds()[i];
-//		final StructLHS lhs = ExpressionFactory.constructStructAccessLhs(loc, structBaseLhs.getLHS(), fieldName);
-//		return new LocalLValue(lhs, cStructType.getFieldTypes()[i]);
-//	}
-
-//	public static HeapLValue constructOnHeapStructAccessLhs(final HeapLValue structBaseLhs, final int i) {
-//		final CStruct cStructType = (CStruct) structBaseLhs.getCType();
-//		// TODO
-//		return null;
-//	}
-
-	public static HeapLValue constructAddressForArrayAtIndex(final ILocation loc, final Dispatcher main,
-			final HeapLValue arrayBaseAddress, final List<Integer> arrayIndex) {
-		final CArray cArrayType = (CArray) arrayBaseAddress.getCType().getUnderlyingType();
-
-		final List<Integer> arrayBounds = getConstantDimensionsOfArray(cArrayType,
-				main.mCHandler.getExpressionTranslation());
-
-		Integer product = 0;
-		for (int i = 0; i < arrayIndex.size(); i++) {
-			final int factor = i == arrayIndex.size() - 1 ? 1 : arrayBounds.get(i + 1);
-			product = product +  factor * arrayIndex.get(i);
-		}
-		final CPrimitive sizeT = main.mCHandler.getTypeSizeAndOffsetComputer().getSizeT();
-
-		final Expression flatCellNumber = main.mCHandler.getExpressionTranslation()
-				.constructLiteralForIntegerType(loc, sizeT, new BigInteger(product.toString()));
-
-		final Expression pointerBase = MemoryHandler.getPointerBaseAddress(arrayBaseAddress.getAddress(), loc);
-		final Expression pointerOffset = MemoryHandler.getPointerOffset(arrayBaseAddress.getAddress(), loc);
-		final Expression cellOffset = main.mCHandler.getMemoryHandler().multiplyWithSizeOfAnotherType(loc,
-				cArrayType.getValueType(), flatCellNumber, sizeT);
-		final Expression sum = main.mCHandler.getExpressionTranslation().constructArithmeticExpression(loc,
-				IASTBinaryExpression.op_plus, pointerOffset, sizeT, cellOffset, sizeT);
-		final StructConstructor newPointer = MemoryHandler.constructPointerFromBaseAndOffset(pointerBase, sum, loc);
-
-		return new HeapLValue(newPointer, cArrayType.getValueType(), null);
-	}
-
-//	public static HeapLValue constructAddressForStructField(final ILocation loc, final Dispatcher main,
-//			final HeapLValue structBaseAddress, final int fieldNr) {
-//		final CStruct cStructType = (CStruct) structBaseAddress.getCType();
-//		main.mCHandler.getTypeSizeAndOffsetComputer().constructOffsetForField(loc, cStructType, fieldNr);
-//		return null;
-//	}
-
-
-	public static HeapLValue constructAddressForArrayAtIndex(final ILocation loc, final Dispatcher main,
-			final HeapLValue arrayBaseAddress, final Integer arrayIndex) {
-		final CArray cArrayType = (CArray) arrayBaseAddress.getCType().getUnderlyingType();
-
-		final CPrimitive pointerComponentType = main.mCHandler.getExpressionTranslation().getCTypeOfPointerComponents();
-
-		final Expression flatCellNumber = main.mCHandler.getExpressionTranslation()
-				.constructLiteralForIntegerType(loc, pointerComponentType, new BigInteger(arrayIndex.toString()));
-
-		final Expression pointerBase = MemoryHandler.getPointerBaseAddress(arrayBaseAddress.getAddress(), loc);
-		final Expression pointerOffset = MemoryHandler.getPointerOffset(arrayBaseAddress.getAddress(), loc);
-
-		final CType cellType = ArrayHandler.popOneDimension(cArrayType);
-
-		final Expression cellOffset = main.mCHandler.getMemoryHandler().multiplyWithSizeOfAnotherType(loc,
-				cellType, flatCellNumber, pointerComponentType);
-
-
-		final Expression sum = main.mCHandler.getExpressionTranslation().constructArithmeticExpression(loc,
-				IASTBinaryExpression.op_plus, pointerOffset, pointerComponentType, cellOffset, pointerComponentType);
-
-		final StructConstructor newPointer = MemoryHandler.constructPointerFromBaseAndOffset(pointerBase, sum, loc);
-
-		return new HeapLValue(newPointer, cellType, null);
-	}
-
-	public static HeapLValue constructAddressForStructField(final ILocation loc, final Dispatcher main,
-			final HeapLValue baseAddress, final int fieldIndex) {
-		final CStruct cStructType = (CStruct) baseAddress.getCType().getUnderlyingType();
-
-		final CPrimitive sizeT = main.mCHandler.getTypeSizeAndOffsetComputer().getSizeT();
-
-		final Expression fieldOffset = main.mCHandler.getTypeSizeAndOffsetComputer().constructOffsetForField(
-						loc, cStructType, fieldIndex);
-//		final HeapLValue fieldPointer = new HeapLValue(fieldAddress, cStructType.getFieldTypes()[i]);
-
-
-		final Expression pointerBase = MemoryHandler.getPointerBaseAddress(baseAddress.getAddress(), loc);
-		final Expression pointerOffset = MemoryHandler.getPointerOffset(baseAddress.getAddress(), loc);
-//		final Expression cellOffset = main.mCHandler.getMemoryHandler().multiplyWithSizeOfAnotherType(loc,
-//				cArrayType.getValueType(), flatCellNumber, sizeT);
-		final Expression sum = main.mCHandler.getExpressionTranslation().constructArithmeticExpression(loc,
-				IASTBinaryExpression.op_plus, pointerOffset, sizeT, fieldOffset, sizeT);
-		final StructConstructor newPointer = MemoryHandler.constructPointerFromBaseAndOffset(pointerBase, sum, loc);
-
-
-		return new HeapLValue(newPointer, cStructType.getFieldTypes()[fieldIndex], null);
-	}
-
-	public static boolean isVarlengthArray(final CArray cArrayType, final ExpressionTranslation expressionTranslation) {
-		for (final RValue dimRVal : cArrayType.getDimensions()) {
-			if (expressionTranslation.extractIntegerValue(dimRVal) == null) {
-				return true;
-			}
-		}
-		return false;
-	}
-
-	public static boolean isToplevelVarlengthArray(final CArray cArrayType,
-			final ExpressionTranslation expressionTranslation) {
-		final RValue dimRVal = cArrayType.getDimensions()[0];
-		return expressionTranslation.extractIntegerValue(dimRVal) == null;
-	}
-
-	public static List<Integer> getConstantDimensionsOfArray(final CArray cArrayType,
-			final ExpressionTranslation expressionTranslation) {
-		if (CTranslationUtil.isVarlengthArray(cArrayType, expressionTranslation)) {
-			throw new IllegalArgumentException("only call this for non-varlength array types");
-		}
-		final List<Integer> result = new ArrayList<>();
-		for (final RValue dimRVal : cArrayType.getDimensions()) {
-			final int dimInt = Integer.parseUnsignedInt(expressionTranslation.extractIntegerValue(dimRVal).toString());
-			result.add(dimInt);
-		}
-		return result;
-	}
-
-	public static boolean isAggregateType(final CType valueType) {
-		return (valueType instanceof CStruct && !(valueType instanceof CUnion)) || valueType instanceof CArray;
-	}
-
-	public static int getConstantFirstDimensionOfArray(final CArray cArrayType,
-			final ExpressionTranslation expressionTranslation) {
-		final RValue dimRVal = cArrayType.getDimensions()[0];
-
-		final BigInteger extracted = expressionTranslation.extractIntegerValue(dimRVal);
-		if (extracted == null) {
-			throw new IllegalArgumentException("only call this for non-varlength first dimension types");
-		}
-
-		final int dimInt = Integer.parseUnsignedInt(extracted.toString());
-		return dimInt;
-	}
-
-	/**
-	 * The given result must be an ExpressionResult or an ExpressionListResult.
-	 *  case ExpressionResult: the ExpressionResult is returned unchanged
-	 *  case ExpressionListResult: we evaluate all expressions, also switching to rvalue in every case, and we
-	 *    accumulate the corresponding statements in an ExpressionResult
-	 *
-	 * @param loc
-	 * @param main
-	 * @param dispatch
-	 * @return
-	 */
-	public static ExpressionResult convertExpressionListToExpressionResultIfNecessary(final ILocation loc,
-			final Dispatcher main, final Result dispatch, final IASTNode hook) {
-		assert dispatch instanceof ExpressionListResult || dispatch instanceof ExpressionResult;
-		if (dispatch instanceof ExpressionResult) {
-			return (ExpressionResult) dispatch;
-		}
-		final ExpressionListResult listResult = (ExpressionListResult) dispatch;
-
-		final ExpressionResultBuilder result = new ExpressionResultBuilder();
-
-		final MemoryHandler memoryHandler = main.mCHandler.getMemoryHandler();
-		final StructHandler structHandler = main.mCHandler.getStructHandler();
-
-		for (int i = 0; i < listResult.list.size(); i++) {
-			/*
-			 * Note:
-			 * C11 6.5.17.2, footnote:
-			 *  A comma operator does not yield an lvalue.
-			 * --> thus we can immediately switch to rvalue here
-			 */
-			result.addAllExceptLrValue(listResult.list.get(i)
-<<<<<<< HEAD
-					.switchToRValueIfNecessary(main, memoryHandler, structHandler, loc, hook));
-=======
-					.switchToRValueIfNecessary(main, loc));
->>>>>>> c4987b84
-		}
-		result.setLRVal(listResult.list.get(listResult.list.size() - 1).getLrValue());
-
-		return result.build();
-	}
-
-	public static int findIndexOfStructField(final CStruct targetCType, final String rootDesignator) {
-		for (int i = 0; i < targetCType.getFieldCount(); i++) {
-			if (targetCType.getFieldIds()[i].equals(rootDesignator)) {
-				return i;
-			}
-		}
-		throw new AssertionError("designator does not occur in struct type");
-	}
-
-	public static LocalLValue constructOffHeapStructAccessLhs(final ILocation loc,
-			final LocalLValue structBaseLhsToInitialize, final int i) {
-		final CStruct cStructType = (CStruct) structBaseLhsToInitialize.getCType().getUnderlyingType();
-
-		final String fieldId = cStructType.getFieldIds()[i];
-
-		final StructLHS lhs = ExpressionFactory.constructStructAccessLhs(loc, structBaseLhsToInitialize.getLHS(), fieldId);
-
-		return new LocalLValue(lhs, cStructType.getFieldTypes()[i], null);
-	}
-
-}
+/*
+ * Copyright (C) 2017 Alexander Nutz (nutz@informatik.uni-freiburg.de)
+ * Copyright (C) 2017 University of Freiburg
+ *
+ * This file is part of the ULTIMATE CACSL2BoogieTranslator plug-in.
+ *
+ * The ULTIMATE CACSL2BoogieTranslator plug-in is free software: you can redistribute it and/or modify
+ * it under the terms of the GNU Lesser General Public License as published
+ * by the Free Software Foundation, either version 3 of the License, or
+ * (at your option) any later version.
+ *
+ * The ULTIMATE CACSL2BoogieTranslator plug-in is distributed in the hope that it will be useful,
+ * but WITHOUT ANY WARRANTY; without even the implied warranty of
+ * MERCHANTABILITY or FITNESS FOR A PARTICULAR PURPOSE.  See the
+ * GNU Lesser General Public License for more details.
+ *
+ * You should have received a copy of the GNU Lesser General Public License
+ * along with the ULTIMATE CACSL2BoogieTranslator plug-in. If not, see <http://www.gnu.org/licenses/>.
+ *
+ * Additional permission under GNU GPL version 3 section 7:
+ * If you modify the ULTIMATE CACSL2BoogieTranslator plug-in, or any covered work, by linking
+ * or combining it with Eclipse RCP (or a modified version of Eclipse RCP),
+ * containing parts covered by the terms of the Eclipse Public License, the
+ * licensors of the ULTIMATE CACSL2BoogieTranslator plug-in grant you additional permission
+ * to convey the resulting work.
+ */
+package de.uni_freiburg.informatik.ultimate.cdt.translation.implementation.base;
+
+import java.math.BigInteger;
+import java.util.ArrayList;
+import java.util.List;
+
+import org.eclipse.cdt.core.dom.ast.IASTBinaryExpression;
+import org.eclipse.cdt.core.dom.ast.IASTNode;
+
+import de.uni_freiburg.informatik.ultimate.boogie.ExpressionFactory;
+import de.uni_freiburg.informatik.ultimate.boogie.ast.ArrayLHS;
+import de.uni_freiburg.informatik.ultimate.boogie.ast.Attribute;
+import de.uni_freiburg.informatik.ultimate.boogie.ast.Expression;
+import de.uni_freiburg.informatik.ultimate.boogie.ast.IdentifierExpression;
+import de.uni_freiburg.informatik.ultimate.boogie.ast.StructConstructor;
+import de.uni_freiburg.informatik.ultimate.boogie.ast.StructLHS;
+import de.uni_freiburg.informatik.ultimate.boogie.ast.VarList;
+import de.uni_freiburg.informatik.ultimate.boogie.ast.VariableDeclaration;
+import de.uni_freiburg.informatik.ultimate.boogie.ast.VariableLHS;
+import de.uni_freiburg.informatik.ultimate.cdt.translation.implementation.base.chandler.ArrayHandler;
+import de.uni_freiburg.informatik.ultimate.cdt.translation.implementation.base.chandler.MemoryHandler;
+import de.uni_freiburg.informatik.ultimate.cdt.translation.implementation.base.chandler.StructHandler;
+import de.uni_freiburg.informatik.ultimate.cdt.translation.implementation.base.expressiontranslation.ExpressionTranslation;
+import de.uni_freiburg.informatik.ultimate.cdt.translation.implementation.container.AuxVarHelper;
+import de.uni_freiburg.informatik.ultimate.cdt.translation.implementation.container.c.CArray;
+import de.uni_freiburg.informatik.ultimate.cdt.translation.implementation.container.c.CPrimitive;
+import de.uni_freiburg.informatik.ultimate.cdt.translation.implementation.container.c.CStruct;
+import de.uni_freiburg.informatik.ultimate.cdt.translation.implementation.container.c.CType;
+import de.uni_freiburg.informatik.ultimate.cdt.translation.implementation.container.c.CUnion;
+import de.uni_freiburg.informatik.ultimate.cdt.translation.implementation.result.ExpressionListResult;
+import de.uni_freiburg.informatik.ultimate.cdt.translation.implementation.result.ExpressionResult;
+import de.uni_freiburg.informatik.ultimate.cdt.translation.implementation.result.ExpressionResultBuilder;
+import de.uni_freiburg.informatik.ultimate.cdt.translation.implementation.result.HeapLValue;
+import de.uni_freiburg.informatik.ultimate.cdt.translation.implementation.result.LocalLValue;
+import de.uni_freiburg.informatik.ultimate.cdt.translation.implementation.result.RValue;
+import de.uni_freiburg.informatik.ultimate.cdt.translation.implementation.result.Result;
+import de.uni_freiburg.informatik.ultimate.cdt.translation.implementation.util.SFO;
+import de.uni_freiburg.informatik.ultimate.cdt.translation.implementation.util.SFO.AUXVAR;
+import de.uni_freiburg.informatik.ultimate.cdt.translation.interfaces.Dispatcher;
+import de.uni_freiburg.informatik.ultimate.core.model.models.ILocation;
+
+/**
+ * Provides utility methods for the C to Boogie translation.
+ *
+ * @author Alexander Nutz (nutz@informatik.uni-freiburg.de)
+ *
+ */
+public class CTranslationUtil {
+
+	private CTranslationUtil() {
+		// don't instantiate this utility class
+	}
+
+	public static AuxVarHelper makeAuxVarDeclaration(final ILocation loc, final Dispatcher main, final CType cType) {
+		final AUXVAR auxVarType;
+		if (cType instanceof CArray) {
+			auxVarType = SFO.AUXVAR.ARRAYINIT;
+		} else if (cType instanceof CStruct) {
+			auxVarType = SFO.AUXVAR.STRUCTINIT;
+		} else {
+			throw new UnsupportedOperationException();
+		}
+		return makeAuxVarDeclaration(loc, main, cType, auxVarType);
+	}
+
+	public static AuxVarHelper makeAuxVarDeclaration(final ILocation loc, final Dispatcher main, final CType cType,
+					final AUXVAR auxVarType) {
+		final String id = main.mNameHandler.getTempVarUID(auxVarType, cType);
+		final VariableDeclaration decl = new VariableDeclaration(loc,
+				new Attribute[0],
+				new VarList[] {
+						new VarList(loc, new String[] { id }, main.mTypeHandler.cType2AstType(loc, cType)) });
+
+		final VariableLHS lhs = new VariableLHS(loc, id);
+
+		final IdentifierExpression exp = new IdentifierExpression(loc, id);
+
+		return new AuxVarHelper(decl, lhs, exp);
+	}
+
+	public static LocalLValue constructArrayAccessLhs(final ILocation loc, final LocalLValue arrayLhsToInitialize,
+			final List<Integer> arrayIndex, final ExpressionTranslation expressionTranslation) {
+		final CArray cArrayType = (CArray) arrayLhsToInitialize.getCType().getUnderlyingType();
+
+		assert cArrayType.getDimensions().length == arrayIndex.size();
+
+		final Expression[] index = new Expression[arrayIndex.size()];
+		for (int i = 0; i < arrayIndex.size(); i++) {
+			final CPrimitive currentIndexType = (CPrimitive) cArrayType.getDimensions()[i].getCType();
+			index[i] = expressionTranslation.constructLiteralForIntegerType(loc, currentIndexType,
+					new BigInteger(arrayIndex.get(i).toString()));
+		}
+
+		final ArrayLHS alhs = ExpressionFactory.constructNestedArrayLHS(loc, arrayLhsToInitialize.getLHS(), index);
+
+		return new LocalLValue(alhs, cArrayType.getValueType(), null);
+	}
+
+	public static LocalLValue constructArrayAccessLhs(final ILocation loc, final LocalLValue arrayLhsToInitialize,
+			final Integer arrayIndex, final ExpressionTranslation expressionTranslation) {
+		final CArray cArrayType = (CArray) arrayLhsToInitialize.getCType().getUnderlyingType();
+
+		final CPrimitive currentIndexType = (CPrimitive) cArrayType.getDimensions()[0].getCType();
+		final Expression index = expressionTranslation.constructLiteralForIntegerType(loc, currentIndexType,
+					new BigInteger(arrayIndex.toString()));
+
+		final ArrayLHS alhs = ExpressionFactory.constructNestedArrayLHS(loc, arrayLhsToInitialize.getLHS(), new Expression[] { index });
+
+		final CType cellType = ArrayHandler.popOneDimension(cArrayType);
+
+		return new LocalLValue(alhs, cellType, null);
+	}
+
+//	public static LRValue constructOffHeapStructAccessLhs(final ILocation loc, final LocalLValue structBaseLhs,
+//			final int i) {
+//		final CStruct cStructType = (CStruct) structBaseLhs.getCType().getUnderlyingType();
+//		final String fieldName = cStructType.getFieldIds()[i];
+//		final StructLHS lhs = ExpressionFactory.constructStructAccessLhs(loc, structBaseLhs.getLHS(), fieldName);
+//		return new LocalLValue(lhs, cStructType.getFieldTypes()[i]);
+//	}
+
+//	public static HeapLValue constructOnHeapStructAccessLhs(final HeapLValue structBaseLhs, final int i) {
+//		final CStruct cStructType = (CStruct) structBaseLhs.getCType();
+//		// TODO
+//		return null;
+//	}
+
+	public static HeapLValue constructAddressForArrayAtIndex(final ILocation loc, final Dispatcher main,
+			final HeapLValue arrayBaseAddress, final List<Integer> arrayIndex, final IASTNode hook) {
+		final CArray cArrayType = (CArray) arrayBaseAddress.getCType().getUnderlyingType();
+
+		final List<Integer> arrayBounds = getConstantDimensionsOfArray(cArrayType,
+				main.mCHandler.getExpressionTranslation(), hook);
+
+		Integer product = 0;
+		for (int i = 0; i < arrayIndex.size(); i++) {
+			final int factor = i == arrayIndex.size() - 1 ? 1 : arrayBounds.get(i + 1);
+			product = product +  factor * arrayIndex.get(i);
+		}
+		final CPrimitive sizeT = main.mCHandler.getTypeSizeAndOffsetComputer().getSizeT();
+
+		final Expression flatCellNumber = main.mCHandler.getExpressionTranslation()
+				.constructLiteralForIntegerType(loc, sizeT, new BigInteger(product.toString()));
+
+		final Expression pointerBase = MemoryHandler.getPointerBaseAddress(arrayBaseAddress.getAddress(), loc);
+		final Expression pointerOffset = MemoryHandler.getPointerOffset(arrayBaseAddress.getAddress(), loc);
+		final Expression cellOffset = main.mCHandler.getMemoryHandler().multiplyWithSizeOfAnotherType(loc,
+				cArrayType.getValueType(), flatCellNumber, sizeT, hook);
+		final Expression sum = main.mCHandler.getExpressionTranslation().constructArithmeticExpression(loc,
+				IASTBinaryExpression.op_plus, pointerOffset, sizeT, cellOffset, sizeT);
+		final StructConstructor newPointer = MemoryHandler.constructPointerFromBaseAndOffset(pointerBase, sum, loc);
+
+		return new HeapLValue(newPointer, cArrayType.getValueType(), null);
+	}
+
+//	public static HeapLValue constructAddressForStructField(final ILocation loc, final Dispatcher main,
+//			final HeapLValue structBaseAddress, final int fieldNr) {
+//		final CStruct cStructType = (CStruct) structBaseAddress.getCType();
+//		main.mCHandler.getTypeSizeAndOffsetComputer().constructOffsetForField(loc, cStructType, fieldNr);
+//		return null;
+//	}
+
+
+	public static HeapLValue constructAddressForArrayAtIndex(final ILocation loc, final Dispatcher main,
+			final HeapLValue arrayBaseAddress, final Integer arrayIndex, final IASTNode hook) {
+		final CArray cArrayType = (CArray) arrayBaseAddress.getCType().getUnderlyingType();
+
+		final CPrimitive pointerComponentType = main.mCHandler.getExpressionTranslation().getCTypeOfPointerComponents();
+
+		final Expression flatCellNumber = main.mCHandler.getExpressionTranslation()
+				.constructLiteralForIntegerType(loc, pointerComponentType, new BigInteger(arrayIndex.toString()));
+
+		final Expression pointerBase = MemoryHandler.getPointerBaseAddress(arrayBaseAddress.getAddress(), loc);
+		final Expression pointerOffset = MemoryHandler.getPointerOffset(arrayBaseAddress.getAddress(), loc);
+
+		final CType cellType = ArrayHandler.popOneDimension(cArrayType);
+
+		final Expression cellOffset = main.mCHandler.getMemoryHandler().multiplyWithSizeOfAnotherType(loc,
+				cellType, flatCellNumber, pointerComponentType, hook);
+
+
+		final Expression sum = main.mCHandler.getExpressionTranslation().constructArithmeticExpression(loc,
+				IASTBinaryExpression.op_plus, pointerOffset, pointerComponentType, cellOffset, pointerComponentType);
+
+		final StructConstructor newPointer = MemoryHandler.constructPointerFromBaseAndOffset(pointerBase, sum, loc);
+
+		return new HeapLValue(newPointer, cellType, null);
+	}
+
+	public static HeapLValue constructAddressForStructField(final ILocation loc, final Dispatcher main,
+			final HeapLValue baseAddress, final int fieldIndex, final IASTNode hook) {
+		final CStruct cStructType = (CStruct) baseAddress.getCType().getUnderlyingType();
+
+		final CPrimitive sizeT = main.mCHandler.getTypeSizeAndOffsetComputer().getSizeT();
+
+		final Expression fieldOffset = main.mCHandler.getTypeSizeAndOffsetComputer().constructOffsetForField(
+						loc, cStructType, fieldIndex, hook);
+//		final HeapLValue fieldPointer = new HeapLValue(fieldAddress, cStructType.getFieldTypes()[i]);
+
+
+		final Expression pointerBase = MemoryHandler.getPointerBaseAddress(baseAddress.getAddress(), loc);
+		final Expression pointerOffset = MemoryHandler.getPointerOffset(baseAddress.getAddress(), loc);
+//		final Expression cellOffset = main.mCHandler.getMemoryHandler().multiplyWithSizeOfAnotherType(loc,
+//				cArrayType.getValueType(), flatCellNumber, sizeT);
+		final Expression sum = main.mCHandler.getExpressionTranslation().constructArithmeticExpression(loc,
+				IASTBinaryExpression.op_plus, pointerOffset, sizeT, fieldOffset, sizeT);
+		final StructConstructor newPointer = MemoryHandler.constructPointerFromBaseAndOffset(pointerBase, sum, loc);
+
+
+		return new HeapLValue(newPointer, cStructType.getFieldTypes()[fieldIndex], null);
+	}
+
+	public static boolean isVarlengthArray(final CArray cArrayType, final ExpressionTranslation expressionTranslation,
+			final IASTNode hook) {
+		for (final RValue dimRVal : cArrayType.getDimensions()) {
+			if (expressionTranslation.extractIntegerValue(dimRVal, hook) == null) {
+				return true;
+			}
+		}
+		return false;
+	}
+
+	public static boolean isToplevelVarlengthArray(final CArray cArrayType,
+			final ExpressionTranslation expressionTranslation, final IASTNode hook) {
+		final RValue dimRVal = cArrayType.getDimensions()[0];
+		return expressionTranslation.extractIntegerValue(dimRVal, hook) == null;
+	}
+
+	public static List<Integer> getConstantDimensionsOfArray(final CArray cArrayType,
+			final ExpressionTranslation expressionTranslation, final IASTNode hook) {
+		if (CTranslationUtil.isVarlengthArray(cArrayType, expressionTranslation, hook)) {
+			throw new IllegalArgumentException("only call this for non-varlength array types");
+		}
+		final List<Integer> result = new ArrayList<>();
+		for (final RValue dimRVal : cArrayType.getDimensions()) {
+			final int dimInt = 
+					Integer.parseUnsignedInt(expressionTranslation.extractIntegerValue(dimRVal, hook).toString());
+			result.add(dimInt);
+		}
+		return result;
+	}
+
+	public static boolean isAggregateType(final CType valueType) {
+		return (valueType instanceof CStruct && !(valueType instanceof CUnion)) || valueType instanceof CArray;
+	}
+
+	public static int getConstantFirstDimensionOfArray(final CArray cArrayType,
+			final ExpressionTranslation expressionTranslation, final IASTNode hook) {
+		final RValue dimRVal = cArrayType.getDimensions()[0];
+
+		final BigInteger extracted = expressionTranslation.extractIntegerValue(dimRVal, hook);
+		if (extracted == null) {
+			throw new IllegalArgumentException("only call this for non-varlength first dimension types");
+		}
+
+		final int dimInt = Integer.parseUnsignedInt(extracted.toString());
+		return dimInt;
+	}
+
+	/**
+	 * The given result must be an ExpressionResult or an ExpressionListResult.
+	 *  case ExpressionResult: the ExpressionResult is returned unchanged
+	 *  case ExpressionListResult: we evaluate all expressions, also switching to rvalue in every case, and we
+	 *    accumulate the corresponding statements in an ExpressionResult
+	 *
+	 * @param loc
+	 * @param main
+	 * @param dispatch
+	 * @return
+	 */
+	public static ExpressionResult convertExpressionListToExpressionResultIfNecessary(final ILocation loc,
+			final Dispatcher main, final Result dispatch, final IASTNode hook) {
+		assert dispatch instanceof ExpressionListResult || dispatch instanceof ExpressionResult;
+		if (dispatch instanceof ExpressionResult) {
+			return (ExpressionResult) dispatch;
+		}
+		final ExpressionListResult listResult = (ExpressionListResult) dispatch;
+
+		final ExpressionResultBuilder result = new ExpressionResultBuilder();
+
+		final MemoryHandler memoryHandler = main.mCHandler.getMemoryHandler();
+		final StructHandler structHandler = main.mCHandler.getStructHandler();
+
+		for (int i = 0; i < listResult.list.size(); i++) {
+			/*
+			 * Note:
+			 * C11 6.5.17.2, footnote:
+			 *  A comma operator does not yield an lvalue.
+			 * --> thus we can immediately switch to rvalue here
+			 */
+			result.addAllExceptLrValue(listResult.list.get(i).switchToRValueIfNecessary(main, loc, hook));
+		}
+		result.setLRVal(listResult.list.get(listResult.list.size() - 1).getLrValue());
+
+		return result.build();
+	}
+
+	public static int findIndexOfStructField(final CStruct targetCType, final String rootDesignator) {
+		for (int i = 0; i < targetCType.getFieldCount(); i++) {
+			if (targetCType.getFieldIds()[i].equals(rootDesignator)) {
+				return i;
+			}
+		}
+		throw new AssertionError("designator does not occur in struct type");
+	}
+
+	public static LocalLValue constructOffHeapStructAccessLhs(final ILocation loc,
+			final LocalLValue structBaseLhsToInitialize, final int i) {
+		final CStruct cStructType = (CStruct) structBaseLhsToInitialize.getCType().getUnderlyingType();
+
+		final String fieldId = cStructType.getFieldIds()[i];
+
+		final StructLHS lhs = ExpressionFactory.constructStructAccessLhs(loc, structBaseLhsToInitialize.getLHS(), fieldId);
+
+		return new LocalLValue(lhs, cStructType.getFieldTypes()[i], null);
+	}
+
+}