--- conflicted
+++ resolved
@@ -1,566 +1,534 @@
-/*
- * Copyright (C) 2014-2015 Alexander Nutz (nutz@informatik.uni-freiburg.de)
- * Copyright (C) 2015 University of Freiburg
- *
- * This file is part of the ULTIMATE CACSL2BoogieTranslator plug-in.
- *
- * The ULTIMATE CACSL2BoogieTranslator plug-in is free software: you can redistribute it and/or modify
- * it under the terms of the GNU Lesser General Public License as published
- * by the Free Software Foundation, either version 3 of the License, or
- * (at your option) any later version.
- *
- * The ULTIMATE CACSL2BoogieTranslator plug-in is distributed in the hope that it will be useful,
- * but WITHOUT ANY WARRANTY; without even the implied warranty of
- * MERCHANTABILITY or FITNESS FOR A PARTICULAR PURPOSE.  See the
- * GNU Lesser General Public License for more details.
- *
- * You should have received a copy of the GNU Lesser General Public License
- * along with the ULTIMATE CACSL2BoogieTranslator plug-in. If not, see <http://www.gnu.org/licenses/>.
- *
- * Additional permission under GNU GPL version 3 section 7:
- * If you modify the ULTIMATE CACSL2BoogieTranslator plug-in, or any covered work, by linking
- * or combining it with Eclipse RCP (or a modified version of Eclipse RCP),
- * containing parts covered by the terms of the Eclipse Public License, the
- * licensors of the ULTIMATE CACSL2BoogieTranslator plug-in grant you additional permission
- * to convey the resulting work.
- */
-package de.uni_freiburg.informatik.ultimate.cdt.translation.implementation.base;
-
-import java.text.ParseException;
-import java.util.Collection;
-import java.util.Collections;
-import java.util.LinkedHashMap;
-import java.util.LinkedHashSet;
-import java.util.Map;
-import java.util.Set;
-
-import org.eclipse.cdt.core.dom.ast.IASTASMDeclaration;
-import org.eclipse.cdt.core.dom.ast.IASTArrayDeclarator;
-import org.eclipse.cdt.core.dom.ast.IASTArrayModifier;
-import org.eclipse.cdt.core.dom.ast.IASTArraySubscriptExpression;
-import org.eclipse.cdt.core.dom.ast.IASTBinaryExpression;
-import org.eclipse.cdt.core.dom.ast.IASTBinaryTypeIdExpression;
-import org.eclipse.cdt.core.dom.ast.IASTBreakStatement;
-import org.eclipse.cdt.core.dom.ast.IASTCaseStatement;
-import org.eclipse.cdt.core.dom.ast.IASTCastExpression;
-import org.eclipse.cdt.core.dom.ast.IASTComment;
-import org.eclipse.cdt.core.dom.ast.IASTCompositeTypeSpecifier;
-import org.eclipse.cdt.core.dom.ast.IASTCompoundStatement;
-import org.eclipse.cdt.core.dom.ast.IASTConditionalExpression;
-import org.eclipse.cdt.core.dom.ast.IASTContinueStatement;
-import org.eclipse.cdt.core.dom.ast.IASTDeclSpecifier;
-import org.eclipse.cdt.core.dom.ast.IASTDeclaration;
-import org.eclipse.cdt.core.dom.ast.IASTDeclarationListOwner;
-import org.eclipse.cdt.core.dom.ast.IASTDeclarationStatement;
-import org.eclipse.cdt.core.dom.ast.IASTDeclarator;
-import org.eclipse.cdt.core.dom.ast.IASTDefaultStatement;
-import org.eclipse.cdt.core.dom.ast.IASTDoStatement;
-import org.eclipse.cdt.core.dom.ast.IASTElaboratedTypeSpecifier;
-import org.eclipse.cdt.core.dom.ast.IASTEnumerationSpecifier;
-import org.eclipse.cdt.core.dom.ast.IASTEqualsInitializer;
-import org.eclipse.cdt.core.dom.ast.IASTExpression;
-import org.eclipse.cdt.core.dom.ast.IASTExpressionList;
-import org.eclipse.cdt.core.dom.ast.IASTExpressionStatement;
-import org.eclipse.cdt.core.dom.ast.IASTFieldDeclarator;
-import org.eclipse.cdt.core.dom.ast.IASTFieldReference;
-import org.eclipse.cdt.core.dom.ast.IASTForStatement;
-import org.eclipse.cdt.core.dom.ast.IASTFunctionCallExpression;
-import org.eclipse.cdt.core.dom.ast.IASTFunctionDefinition;
-import org.eclipse.cdt.core.dom.ast.IASTFunctionStyleMacroParameter;
-import org.eclipse.cdt.core.dom.ast.IASTGotoStatement;
-import org.eclipse.cdt.core.dom.ast.IASTIdExpression;
-import org.eclipse.cdt.core.dom.ast.IASTIfStatement;
-import org.eclipse.cdt.core.dom.ast.IASTImplicitName;
-import org.eclipse.cdt.core.dom.ast.IASTImplicitNameOwner;
-import org.eclipse.cdt.core.dom.ast.IASTInitializer;
-import org.eclipse.cdt.core.dom.ast.IASTInitializerClause;
-import org.eclipse.cdt.core.dom.ast.IASTInitializerList;
-import org.eclipse.cdt.core.dom.ast.IASTLabelStatement;
-import org.eclipse.cdt.core.dom.ast.IASTLiteralExpression;
-import org.eclipse.cdt.core.dom.ast.IASTName;
-import org.eclipse.cdt.core.dom.ast.IASTNamedTypeSpecifier;
-import org.eclipse.cdt.core.dom.ast.IASTNode;
-import org.eclipse.cdt.core.dom.ast.IASTNullStatement;
-import org.eclipse.cdt.core.dom.ast.IASTParameterDeclaration;
-import org.eclipse.cdt.core.dom.ast.IASTPointer;
-import org.eclipse.cdt.core.dom.ast.IASTPointerOperator;
-import org.eclipse.cdt.core.dom.ast.IASTPreprocessorMacroDefinition;
-import org.eclipse.cdt.core.dom.ast.IASTPreprocessorMacroExpansion;
-import org.eclipse.cdt.core.dom.ast.IASTPreprocessorObjectStyleMacroDefinition;
-import org.eclipse.cdt.core.dom.ast.IASTPreprocessorStatement;
-import org.eclipse.cdt.core.dom.ast.IASTProblem;
-import org.eclipse.cdt.core.dom.ast.IASTProblemDeclaration;
-import org.eclipse.cdt.core.dom.ast.IASTProblemExpression;
-import org.eclipse.cdt.core.dom.ast.IASTProblemStatement;
-import org.eclipse.cdt.core.dom.ast.IASTProblemTypeId;
-import org.eclipse.cdt.core.dom.ast.IASTReturnStatement;
-import org.eclipse.cdt.core.dom.ast.IASTSimpleDeclSpecifier;
-import org.eclipse.cdt.core.dom.ast.IASTSimpleDeclaration;
-import org.eclipse.cdt.core.dom.ast.IASTStandardFunctionDeclarator;
-import org.eclipse.cdt.core.dom.ast.IASTStatement;
-import org.eclipse.cdt.core.dom.ast.IASTSwitchStatement;
-import org.eclipse.cdt.core.dom.ast.IASTTranslationUnit;
-import org.eclipse.cdt.core.dom.ast.IASTTypeId;
-import org.eclipse.cdt.core.dom.ast.IASTTypeIdExpression;
-import org.eclipse.cdt.core.dom.ast.IASTTypeIdInitializerExpression;
-import org.eclipse.cdt.core.dom.ast.IASTUnaryExpression;
-import org.eclipse.cdt.core.dom.ast.IASTWhileStatement;
-import org.eclipse.cdt.core.dom.ast.gnu.IGNUASTCompoundStatementExpression;
-import org.eclipse.cdt.internal.core.dom.parser.IASTAmbiguousExpression;
-import org.eclipse.cdt.internal.core.dom.parser.c.CASTDesignatedInitializer;
-import org.eclipse.cdt.internal.core.dom.parser.cpp.IASTAmbiguousCondition;
-
-import cern.colt.Arrays;
-import de.uni_freiburg.informatik.ultimate.boogie.BoogieIdExtractor;
-import de.uni_freiburg.informatik.ultimate.boogie.ast.Expression;
-import de.uni_freiburg.informatik.ultimate.boogie.ast.IdentifierExpression;
-import de.uni_freiburg.informatik.ultimate.cdt.decorator.DecoratedUnit;
-import de.uni_freiburg.informatik.ultimate.cdt.decorator.DecoratorNode;
-import de.uni_freiburg.informatik.ultimate.cdt.parser.MultiparseSymbolTable;
-import de.uni_freiburg.informatik.ultimate.cdt.translation.implementation.FlatSymbolTable;
-import de.uni_freiburg.informatik.ultimate.cdt.translation.implementation.LocationFactory;
-import de.uni_freiburg.informatik.ultimate.cdt.translation.implementation.container.AuxVarInfo;
-import de.uni_freiburg.informatik.ultimate.cdt.translation.implementation.container.SymbolTableValue;
-import de.uni_freiburg.informatik.ultimate.cdt.translation.implementation.container.c.CArray;
-import de.uni_freiburg.informatik.ultimate.cdt.translation.implementation.container.c.CStruct;
-import de.uni_freiburg.informatik.ultimate.cdt.translation.implementation.container.c.CType;
-import de.uni_freiburg.informatik.ultimate.cdt.translation.implementation.exception.IncorrectSyntaxException;
-import de.uni_freiburg.informatik.ultimate.cdt.translation.implementation.exception.UnsupportedSyntaxException;
-import de.uni_freiburg.informatik.ultimate.cdt.translation.implementation.result.Result;
-import de.uni_freiburg.informatik.ultimate.cdt.translation.implementation.result.SkipResult;
-import de.uni_freiburg.informatik.ultimate.cdt.translation.interfaces.Dispatcher;
-import de.uni_freiburg.informatik.ultimate.core.model.models.ILocation;
-import de.uni_freiburg.informatik.ultimate.core.model.services.ILogger;
-import de.uni_freiburg.informatik.ultimate.core.model.services.IUltimateServiceProvider;
-import de.uni_freiburg.informatik.ultimate.model.acsl.ACSLNode;
-import de.uni_freiburg.informatik.ultimate.plugins.generator.cacsl2boogietranslator.CACSL2BoogieBacktranslator;
-import de.uni_freiburg.informatik.ultimate.plugins.generator.cacsl2boogietranslator.preferences.CACSLPreferenceInitializer;
-
-public class PRDispatcher extends Dispatcher {
-
-	private final Set<IASTDeclaration> mReachableDeclarations;
-	private final LinkedHashSet<IASTNode> mVariablesOnHeap;
-
-	public PRDispatcher(final CACSL2BoogieBacktranslator backtranslator, final IUltimateServiceProvider services,
-			final ILogger logger, final LinkedHashMap<String, Integer> functionToIndex,
-			final Set<IASTDeclaration> reachableDeclarations, final LocationFactory locFac,
-			final Map<String, IASTNode> functionTable, final MultiparseSymbolTable mst) {
-		super(backtranslator, services, logger, locFac, functionTable, mst);
-		mFunctionToIndex = functionToIndex;
-		mReachableDeclarations = reachableDeclarations;
-		mVariablesOnHeap = new LinkedHashSet<>();
-	}
-
-	/**
-	 * Set variables that should be "on-Heap" in our implementation. For each such variable the set contains the
-	 * IASTNode of the last variable declaration ("last" in case the variable has several declarations).
-	 */
-	public Set<IASTNode> getVariablesOnHeap() {
-		return Collections.unmodifiableSet(mVariablesOnHeap);
-	}
-
-	public void addToVariablesOnHeap(final IASTNode var) {
-		mVariablesOnHeap.add(var);
-	}
-	
-	@Override
-	protected void preRun(Collection<DecoratedUnit> nodes) {
-		super.preRun(nodes);
-	}
-
-	@Override
-	protected void init() {
-		final boolean bitvectorTranslation =
-				getPreferences().getBoolean(CACSLPreferenceInitializer.LABEL_BITVECTOR_TRANSLATION);
-		final boolean overapproximateFloatingPointOperations =
-				getPreferences().getBoolean(CACSLPreferenceInitializer.LABEL_OVERAPPROXIMATE_FLOATS);
-<<<<<<< HEAD
-		mTypeHandler = new TypeHandler(bitvectorTranslation);
-		mCHandler = new CHandler(this, mBacktranslator, false, mLogger, mTypeHandler, bitvectorTranslation,
-				overapproximateFloatingPointOperations, mNameHandler, mFlatTable);
-=======
-
-		mNameHandler = new NameHandler(mBacktranslator, mHandlerHandler);
-
-		mTypeHandler = new TypeHandler(bitvectorTranslation, mHandlerHandler);
-
-		mCHandler = new CHandler(this, mHandlerHandler, mBacktranslator, false, mLogger, bitvectorTranslation,
-				overapproximateFloatingPointOperations);
->>>>>>> 788acee5
-	}
-
-	@Override
-	public Result dispatch(final Collection<DecoratedUnit> nodes) {
-		// this.decoratorTree = node;
-		// this.decoratorTreeIterator = node.iterator();
-		return mCHandler.visit(this, nodes);
-		// ACSL dispatch just returns null..
-		// return dispatch(node.getAcslNode());
-		// return null;
-	}
-
-	@Override
-	public Result dispatch(final IASTNode n) {
-		if (n instanceof IASTTranslationUnit) {
-			return mCHandler.visit(this, ((IASTTranslationUnit) n));
-		}
-		if (n instanceof IASTSimpleDeclaration) {
-			return mCHandler.visit(this, (IASTSimpleDeclaration) n);
-		}
-		if (n instanceof IASTParameterDeclaration) {
-			return mCHandler.visit(this, (IASTParameterDeclaration) n);
-		}
-		if (n instanceof IASTASMDeclaration) {
-			return mCHandler.visit(this, (IASTASMDeclaration) n);
-		}
-		if (n instanceof IASTDeclarator) {
-			return mCHandler.visit(this, (IASTDeclarator) n);
-		}
-		if (n instanceof IASTFunctionDefinition) {
-			return mCHandler.visit(this, (IASTFunctionDefinition) n);
-		}
-		if (n instanceof IASTArrayModifier) {
-			return mCHandler.visit(this, n);
-		}
-		if (n instanceof IASTComment) {
-			// TODO : remove? I think they are excluded by the parser anyway?
-			return mCHandler.visit(this, n);
-		}
-		if (n instanceof IASTDeclaration) {
-			return mCHandler.visit(this, n);
-		}
-		if (n instanceof IASTDeclSpecifier) {
-			// Here we decide which further Interface we want to visit, and
-			// call the typeHandler
-			if (n instanceof IASTSimpleDeclSpecifier) {
-				return mTypeHandler.visit(this, (IASTSimpleDeclSpecifier) n);
-			}
-			if (n instanceof IASTNamedTypeSpecifier) {
-				return mTypeHandler.visit(this, (IASTNamedTypeSpecifier) n);
-			}
-			if (n instanceof IASTEnumerationSpecifier) {
-				return mTypeHandler.visit(this, (IASTEnumerationSpecifier) n);
-			}
-			if (n instanceof IASTElaboratedTypeSpecifier) {
-				return mTypeHandler.visit(this, (IASTElaboratedTypeSpecifier) n);
-			}
-			if (n instanceof IASTCompositeTypeSpecifier) {
-				return mTypeHandler.visit(this, (IASTCompositeTypeSpecifier) n);
-			}
-			return mCHandler.visit(this, n);
-		}
-		if (n instanceof IASTDeclarationListOwner) {
-			// must be after IASTCompositeTypeSpecifier!
-			return mCHandler.visit(this, n);
-		}
-		if (n instanceof IASTStatement) {
-			if (n instanceof IASTReturnStatement) {
-				return mCHandler.visit(this, (IASTReturnStatement) n);
-			}
-			if (n instanceof IASTSwitchStatement) {
-				return mCHandler.visit(this, (IASTSwitchStatement) n);
-			}
-			if (n instanceof IASTWhileStatement) {
-				return mCHandler.visit(this, (IASTWhileStatement) n);
-			}
-			if (n instanceof IASTLabelStatement) {
-				return mCHandler.visit(this, (IASTLabelStatement) n);
-			}
-			if (n instanceof IASTNullStatement) {
-				return mCHandler.visit(this, (IASTNullStatement) n);
-			}
-			if (n instanceof IASTContinueStatement) {
-				return mCHandler.visit(this, (IASTContinueStatement) n);
-			}
-			if (n instanceof IASTDeclarationStatement) {
-				return mCHandler.visit(this, (IASTDeclarationStatement) n);
-			}
-			if (n instanceof IASTDefaultStatement) {
-				return mCHandler.visit(this, (IASTDefaultStatement) n);
-			}
-			if (n instanceof IASTDoStatement) {
-				return mCHandler.visit(this, (IASTDoStatement) n);
-			}
-			if (n instanceof IASTExpressionStatement) {
-				return mCHandler.visit(this, (IASTExpressionStatement) n);
-			}
-			if (n instanceof IASTForStatement) {
-				return mCHandler.visit(this, (IASTForStatement) n);
-			}
-			if (n instanceof IASTGotoStatement) {
-				return mCHandler.visit(this, (IASTGotoStatement) n);
-			}
-			if (n instanceof IASTIfStatement) {
-				return mCHandler.visit(this, (IASTIfStatement) n);
-			}
-			if (n instanceof IASTCompoundStatement) {
-				return mCHandler.visit(this, (IASTCompoundStatement) n);
-			}
-			if (n instanceof IASTBreakStatement) {
-				return mCHandler.visit(this, (IASTBreakStatement) n);
-			}
-			if (n instanceof IASTCaseStatement) {
-				return mCHandler.visit(this, (IASTCaseStatement) n);
-			}
-			if (n instanceof IASTProblemStatement) {
-				// error -> we will cancel the translation anyway ...
-				// -> should be at the end of the parent if for performance
-				return mCHandler.visit(this, (IASTProblemStatement) n);
-			}
-			return mCHandler.visit(this, n);
-		}
-		if (n instanceof IASTInitializer) {
-			if (n instanceof IASTEqualsInitializer) {
-				return mCHandler.visit(this, (IASTEqualsInitializer) n);
-			}
-			if (n instanceof CASTDesignatedInitializer) {
-				return mCHandler.visit(this, (CASTDesignatedInitializer) n);
-			}
-			if (n instanceof IASTInitializerList) {
-				return mCHandler.visit(this, (IASTInitializerList) n);
-			}
-			return mCHandler.visit(this, n);
-		}
-		if (n instanceof IASTExpression) {
-			if (n instanceof IASTLiteralExpression) {
-				return mCHandler.visit(this, (IASTLiteralExpression) n);
-			}
-			if (n instanceof IASTIdExpression) {
-				return mCHandler.visit(this, (IASTIdExpression) n);
-			}
-			if (n instanceof IASTFunctionCallExpression) {
-				return mCHandler.visit(this, (IASTFunctionCallExpression) n);
-			}
-			if (n instanceof IASTFieldReference) {
-				return mCHandler.visit(this, (IASTFieldReference) n);
-			}
-			if (n instanceof IASTExpressionList) {
-				return mCHandler.visit(this, (IASTExpressionList) n);
-			}
-			if (n instanceof IASTConditionalExpression) {
-				return mCHandler.visit(this, (IASTConditionalExpression) n);
-			}
-			if (n instanceof IASTCastExpression) {
-				return mCHandler.visit(this, (IASTCastExpression) n);
-			}
-			if (n instanceof IASTBinaryExpression) {
-				return mCHandler.visit(this, (IASTBinaryExpression) n);
-			}
-			if (n instanceof IASTBinaryTypeIdExpression) {
-				return mCHandler.visit(this, (IASTBinaryTypeIdExpression) n);
-			}
-			if (n instanceof IASTArraySubscriptExpression) {
-				return mCHandler.visit(this, (IASTArraySubscriptExpression) n);
-			}
-			if (n instanceof IASTAmbiguousExpression) {
-				return mCHandler.visit(this, (IASTAmbiguousExpression) n);
-			}
-			if (n instanceof IASTAmbiguousCondition) {
-				return mCHandler.visit(this, (IASTAmbiguousCondition) n);
-			}
-			if (n instanceof IASTTypeIdExpression) {
-				return mCHandler.visit(this, (IASTTypeIdExpression) n);
-			}
-			if (n instanceof IASTTypeIdInitializerExpression) {
-				return mCHandler.visit(this, (IASTTypeIdInitializerExpression) n);
-			}
-			if (n instanceof IASTUnaryExpression) {
-				return mCHandler.visit(this, (IASTUnaryExpression) n);
-			}
-			if (n instanceof IASTProblemExpression) {
-				return mCHandler.visit(this, (IASTProblemExpression) n);
-			}
-			if (n instanceof IGNUASTCompoundStatementExpression) {
-				return mCHandler.visit(this, (IGNUASTCompoundStatementExpression) n);
-			}
-			return mCHandler.visit(this, (IASTExpression) n);
-		}
-		if (n instanceof IASTFunctionStyleMacroParameter) {
-			return mCHandler.visit(this, n);
-		}
-		if (n instanceof IASTImplicitNameOwner) {
-			return mCHandler.visit(this, n);
-		}
-		if (n instanceof IASTName) {
-			return mCHandler.visit(this, n);
-		}
-		if (n instanceof IASTPointerOperator) {
-			return mCHandler.visit(this, n);
-		}
-		if (n instanceof IASTPreprocessorMacroExpansion) {
-			return mCHandler.visit(this, n);
-		}
-		if (n instanceof IASTProblem) {
-			return mCHandler.visit(this, (IASTProblem) n);
-		}
-		if (n instanceof IASTTypeId) {
-			return mCHandler.visit(this, n);
-		}
-		// Indirect implementations of IASTNode in CDT version 7:
-		if (n instanceof IASTArrayDeclarator) {
-			return mCHandler.visit(this, (IASTArrayDeclarator) n);
-		}
-		if (n instanceof IASTASMDeclaration) {
-			return mCHandler.visit(this, (IASTASMDeclaration) n);
-		}
-		if (n instanceof IASTCompositeTypeSpecifier) {
-			return mCHandler.visit(this, n);
-		}
-		if (n instanceof IASTFieldDeclarator) {
-			return mCHandler.visit(this, (IASTFieldDeclarator) n);
-		}
-		if (n instanceof IASTImplicitName) {
-			return mCHandler.visit(this, n);
-		}
-		if (n instanceof IASTInitializerClause) {
-			return mCHandler.visit(this, (IASTInitializerClause) n);
-		}
-		if (n instanceof IASTPointer) {
-			return mCHandler.visit(this, (IASTPointer) n);
-		}
-		if (n instanceof IASTPreprocessorMacroDefinition) {
-			return mCHandler.visit(this, n);
-		}
-		if (n instanceof IASTPreprocessorObjectStyleMacroDefinition) {
-			return mCHandler.visit(this, n);
-		}
-		if (n instanceof IASTStandardFunctionDeclarator) {
-			return mCHandler.visit(this, (IASTStandardFunctionDeclarator) n);
-		}
-		if (n instanceof IASTProblemDeclaration) {
-			// error -> we will cancel the translation anyway ...
-			// -> should be at the end of the parent if for performance
-			return mCHandler.visit(this, (IASTProblemDeclaration) n);
-		}
-		if (n instanceof IASTProblemTypeId) {
-			// error -> we will cancel the translation anyway ...
-			// -> should be at the end of the parent if for performance
-			return mCHandler.visit(this, (IASTProblemTypeId) n);
-		}
-		final String msg = "MainDispatcher: AST node type unknown: " + n.getClass();
-		final ILocation loc = getLocationFactory().createCLocation(n);
-		throw new UnsupportedSyntaxException(loc, msg);
-	}
-
-	@Override
-	public Result dispatch(final IASTPreprocessorStatement node) {
-		return new SkipResult();
-	}
-	
-	@Override
-	public Result dispatch(ACSLNode node) {
-		// TODO Auto-generated method stub
-		return null;
-	}
-
-//	@Override
-//	public InferredType dispatch(final IType type) {
-//		if (type instanceof IBasicType) {
-//			return mTypeHandler.visit(this, (IBasicType) type);
-//		}
-//		if (type instanceof ITypedef) {
-//			return mTypeHandler.visit(this, (ITypedef) type);
-//		}
-//		if (type instanceof IArrayType) {
-//			return mTypeHandler.visit(this, (IArrayType) type);
-//		}
-//		return mTypeHandler.visit(this, type);
-//	}
-
-	@Override
-	public Result dispatch(final ACSLNode node, final IASTNode cHook) {
-		// TODO Auto-generated method stub
-		return null;
-	}
-
-	@Override
-	public NextACSL nextACSLStatement() throws ParseException {
-		// TODO Auto-generated method stub
-		return null;
-	}
-
-	@Override
-	public boolean isMMRequired() {
-		// TODO Auto-generated method stub
-		return false;
-	}
-
-	@Override
-	public boolean isReachable(IASTDeclaration decl) {
-		// Just mimic the main dispatcher.
-		if (mReachableDeclarations == null) {
-			return true;
-		}
-		// Temporary hack, dnd fails for auxvars.c regression test TODO wip/multi
-		return true;
-		// return mReachableDeclarations.contains(decl);
-	}
-
-	public void moveArrayAndStructIdsOnHeap(final ILocation loc, final Expression expr,
-<<<<<<< HEAD
-			final Set<AuxVarInfo> auxVars, final IASTNode hook) {
-		final Set<String> auxVarIds = new HashSet<>();
-//		for (final VariableDeclaration decl : auxVars.keySet()) {
-		for (final AuxVarInfo auxvar : auxVars) {
-//			final VariableDeclaration decl = auxvar.getVarDec();
-//			for (final VarList varList : decl.getVariables()) {
-//				for (final String id : varList.getIdentifiers()) {
-//					auxVarIds.add(id);
-//				}
-//			}
-			auxVarIds.add(auxvar.getExp().getIdentifier());
-		}
-=======
-			final Set<AuxVarInfo> auxVars) {
-//		final Set<String> auxVarIds = new HashSet<>();
-////		for (final VariableDeclaration decl : auxVars.keySet()) {
-//		for (final AuxVarInfo auxvar : auxVars) {
-////			final VariableDeclaration decl = auxvar.getVarDec();
-////			for (final VarList varList : decl.getVariables()) {
-////				for (final String id : varList.getIdentifiers()) {
-////					auxVarIds.add(id);
-////				}
-////			}
-//			auxVarIds.add(auxvar.getExp().getIdentifier());
-//		}
->>>>>>> 788acee5
-		final BoogieIdExtractor bie = new BoogieIdExtractor();
-		bie.processExpression(expr);
-		for (final String id : bie.getIds()) {
-			// auxVars do not have a corresponding C var, hence we move nothing
-			// onto the heap
-<<<<<<< HEAD
-			if (!auxVarIds.contains(id)) {
-				final FlatSymbolTable st = mCHandler.getSymbolTable();
-				final String cid = st.getCIdForBoogieId(id);
-				final SymbolTableValue value = st.findCSymbol(hook, cid);
-=======
-//			if (!auxVarIds.contains(id)) {
-				final SymbolTable st = mCHandler.getSymbolTable();
-				final String cid;
-				try {
-					cid = st.getCID4BoogieID(id, loc);
-				} catch (final IncorrectSyntaxException e) {
-					// expression does not have a corresponding c identifier --> nothing to move on heap
-					continue;
-				}
-				final SymbolTableValue value = st.get(cid, loc);
->>>>>>> 788acee5
-				final CType type = value.getCVariable().getUnderlyingType();
-				if (type instanceof CArray || type instanceof CStruct) {
-//					getVariablesOnHeap().add(value.getDeclarationNode());
-					addToVariablesOnHeap(value.getDeclarationNode());
-				}
-//			}
-		}
-	}
-
-	public void moveIdOnHeap(final ILocation loc, final IdentifierExpression idExpr, final IASTNode hook) {
-		final String id = idExpr.getIdentifier();
-		final FlatSymbolTable st = mCHandler.getSymbolTable();
-		final String cid = st.getCIdForBoogieId(id);
-		final SymbolTableValue value = st.findCSymbol(hook, cid);
-//		getVariablesOnHeap().add(value.getDeclarationNode());
-		addToVariablesOnHeap(value.getDeclarationNode());
-	}
-}
+/*
+ * Copyright (C) 2014-2015 Alexander Nutz (nutz@informatik.uni-freiburg.de)
+ * Copyright (C) 2015 University of Freiburg
+ *
+ * This file is part of the ULTIMATE CACSL2BoogieTranslator plug-in.
+ *
+ * The ULTIMATE CACSL2BoogieTranslator plug-in is free software: you can redistribute it and/or modify
+ * it under the terms of the GNU Lesser General Public License as published
+ * by the Free Software Foundation, either version 3 of the License, or
+ * (at your option) any later version.
+ *
+ * The ULTIMATE CACSL2BoogieTranslator plug-in is distributed in the hope that it will be useful,
+ * but WITHOUT ANY WARRANTY; without even the implied warranty of
+ * MERCHANTABILITY or FITNESS FOR A PARTICULAR PURPOSE.  See the
+ * GNU Lesser General Public License for more details.
+ *
+ * You should have received a copy of the GNU Lesser General Public License
+ * along with the ULTIMATE CACSL2BoogieTranslator plug-in. If not, see <http://www.gnu.org/licenses/>.
+ *
+ * Additional permission under GNU GPL version 3 section 7:
+ * If you modify the ULTIMATE CACSL2BoogieTranslator plug-in, or any covered work, by linking
+ * or combining it with Eclipse RCP (or a modified version of Eclipse RCP),
+ * containing parts covered by the terms of the Eclipse Public License, the
+ * licensors of the ULTIMATE CACSL2BoogieTranslator plug-in grant you additional permission
+ * to convey the resulting work.
+ */
+package de.uni_freiburg.informatik.ultimate.cdt.translation.implementation.base;
+
+import java.text.ParseException;
+import java.util.Collection;
+import java.util.Collections;
+import java.util.LinkedHashMap;
+import java.util.LinkedHashSet;
+import java.util.Map;
+import java.util.Set;
+
+import org.eclipse.cdt.core.dom.ast.IASTASMDeclaration;
+import org.eclipse.cdt.core.dom.ast.IASTArrayDeclarator;
+import org.eclipse.cdt.core.dom.ast.IASTArrayModifier;
+import org.eclipse.cdt.core.dom.ast.IASTArraySubscriptExpression;
+import org.eclipse.cdt.core.dom.ast.IASTBinaryExpression;
+import org.eclipse.cdt.core.dom.ast.IASTBinaryTypeIdExpression;
+import org.eclipse.cdt.core.dom.ast.IASTBreakStatement;
+import org.eclipse.cdt.core.dom.ast.IASTCaseStatement;
+import org.eclipse.cdt.core.dom.ast.IASTCastExpression;
+import org.eclipse.cdt.core.dom.ast.IASTComment;
+import org.eclipse.cdt.core.dom.ast.IASTCompositeTypeSpecifier;
+import org.eclipse.cdt.core.dom.ast.IASTCompoundStatement;
+import org.eclipse.cdt.core.dom.ast.IASTConditionalExpression;
+import org.eclipse.cdt.core.dom.ast.IASTContinueStatement;
+import org.eclipse.cdt.core.dom.ast.IASTDeclSpecifier;
+import org.eclipse.cdt.core.dom.ast.IASTDeclaration;
+import org.eclipse.cdt.core.dom.ast.IASTDeclarationListOwner;
+import org.eclipse.cdt.core.dom.ast.IASTDeclarationStatement;
+import org.eclipse.cdt.core.dom.ast.IASTDeclarator;
+import org.eclipse.cdt.core.dom.ast.IASTDefaultStatement;
+import org.eclipse.cdt.core.dom.ast.IASTDoStatement;
+import org.eclipse.cdt.core.dom.ast.IASTElaboratedTypeSpecifier;
+import org.eclipse.cdt.core.dom.ast.IASTEnumerationSpecifier;
+import org.eclipse.cdt.core.dom.ast.IASTEqualsInitializer;
+import org.eclipse.cdt.core.dom.ast.IASTExpression;
+import org.eclipse.cdt.core.dom.ast.IASTExpressionList;
+import org.eclipse.cdt.core.dom.ast.IASTExpressionStatement;
+import org.eclipse.cdt.core.dom.ast.IASTFieldDeclarator;
+import org.eclipse.cdt.core.dom.ast.IASTFieldReference;
+import org.eclipse.cdt.core.dom.ast.IASTForStatement;
+import org.eclipse.cdt.core.dom.ast.IASTFunctionCallExpression;
+import org.eclipse.cdt.core.dom.ast.IASTFunctionDefinition;
+import org.eclipse.cdt.core.dom.ast.IASTFunctionStyleMacroParameter;
+import org.eclipse.cdt.core.dom.ast.IASTGotoStatement;
+import org.eclipse.cdt.core.dom.ast.IASTIdExpression;
+import org.eclipse.cdt.core.dom.ast.IASTIfStatement;
+import org.eclipse.cdt.core.dom.ast.IASTImplicitName;
+import org.eclipse.cdt.core.dom.ast.IASTImplicitNameOwner;
+import org.eclipse.cdt.core.dom.ast.IASTInitializer;
+import org.eclipse.cdt.core.dom.ast.IASTInitializerClause;
+import org.eclipse.cdt.core.dom.ast.IASTInitializerList;
+import org.eclipse.cdt.core.dom.ast.IASTLabelStatement;
+import org.eclipse.cdt.core.dom.ast.IASTLiteralExpression;
+import org.eclipse.cdt.core.dom.ast.IASTName;
+import org.eclipse.cdt.core.dom.ast.IASTNamedTypeSpecifier;
+import org.eclipse.cdt.core.dom.ast.IASTNode;
+import org.eclipse.cdt.core.dom.ast.IASTNullStatement;
+import org.eclipse.cdt.core.dom.ast.IASTParameterDeclaration;
+import org.eclipse.cdt.core.dom.ast.IASTPointer;
+import org.eclipse.cdt.core.dom.ast.IASTPointerOperator;
+import org.eclipse.cdt.core.dom.ast.IASTPreprocessorMacroDefinition;
+import org.eclipse.cdt.core.dom.ast.IASTPreprocessorMacroExpansion;
+import org.eclipse.cdt.core.dom.ast.IASTPreprocessorObjectStyleMacroDefinition;
+import org.eclipse.cdt.core.dom.ast.IASTPreprocessorStatement;
+import org.eclipse.cdt.core.dom.ast.IASTProblem;
+import org.eclipse.cdt.core.dom.ast.IASTProblemDeclaration;
+import org.eclipse.cdt.core.dom.ast.IASTProblemExpression;
+import org.eclipse.cdt.core.dom.ast.IASTProblemStatement;
+import org.eclipse.cdt.core.dom.ast.IASTProblemTypeId;
+import org.eclipse.cdt.core.dom.ast.IASTReturnStatement;
+import org.eclipse.cdt.core.dom.ast.IASTSimpleDeclSpecifier;
+import org.eclipse.cdt.core.dom.ast.IASTSimpleDeclaration;
+import org.eclipse.cdt.core.dom.ast.IASTStandardFunctionDeclarator;
+import org.eclipse.cdt.core.dom.ast.IASTStatement;
+import org.eclipse.cdt.core.dom.ast.IASTSwitchStatement;
+import org.eclipse.cdt.core.dom.ast.IASTTranslationUnit;
+import org.eclipse.cdt.core.dom.ast.IASTTypeId;
+import org.eclipse.cdt.core.dom.ast.IASTTypeIdExpression;
+import org.eclipse.cdt.core.dom.ast.IASTTypeIdInitializerExpression;
+import org.eclipse.cdt.core.dom.ast.IASTUnaryExpression;
+import org.eclipse.cdt.core.dom.ast.IASTWhileStatement;
+import org.eclipse.cdt.core.dom.ast.gnu.IGNUASTCompoundStatementExpression;
+import org.eclipse.cdt.internal.core.dom.parser.IASTAmbiguousExpression;
+import org.eclipse.cdt.internal.core.dom.parser.c.CASTDesignatedInitializer;
+import org.eclipse.cdt.internal.core.dom.parser.cpp.IASTAmbiguousCondition;
+
+import cern.colt.Arrays;
+import de.uni_freiburg.informatik.ultimate.boogie.BoogieIdExtractor;
+import de.uni_freiburg.informatik.ultimate.boogie.ast.Expression;
+import de.uni_freiburg.informatik.ultimate.boogie.ast.IdentifierExpression;
+import de.uni_freiburg.informatik.ultimate.cdt.decorator.DecoratedUnit;
+import de.uni_freiburg.informatik.ultimate.cdt.decorator.DecoratorNode;
+import de.uni_freiburg.informatik.ultimate.cdt.parser.MultiparseSymbolTable;
+import de.uni_freiburg.informatik.ultimate.cdt.translation.implementation.FlatSymbolTable;
+import de.uni_freiburg.informatik.ultimate.cdt.translation.implementation.LocationFactory;
+import de.uni_freiburg.informatik.ultimate.cdt.translation.implementation.container.AuxVarInfo;
+import de.uni_freiburg.informatik.ultimate.cdt.translation.implementation.container.SymbolTableValue;
+import de.uni_freiburg.informatik.ultimate.cdt.translation.implementation.container.c.CArray;
+import de.uni_freiburg.informatik.ultimate.cdt.translation.implementation.container.c.CStruct;
+import de.uni_freiburg.informatik.ultimate.cdt.translation.implementation.container.c.CType;
+import de.uni_freiburg.informatik.ultimate.cdt.translation.implementation.exception.IncorrectSyntaxException;
+import de.uni_freiburg.informatik.ultimate.cdt.translation.implementation.exception.UnsupportedSyntaxException;
+import de.uni_freiburg.informatik.ultimate.cdt.translation.implementation.result.Result;
+import de.uni_freiburg.informatik.ultimate.cdt.translation.implementation.result.SkipResult;
+import de.uni_freiburg.informatik.ultimate.cdt.translation.interfaces.Dispatcher;
+import de.uni_freiburg.informatik.ultimate.core.model.models.ILocation;
+import de.uni_freiburg.informatik.ultimate.core.model.services.ILogger;
+import de.uni_freiburg.informatik.ultimate.core.model.services.IUltimateServiceProvider;
+import de.uni_freiburg.informatik.ultimate.model.acsl.ACSLNode;
+import de.uni_freiburg.informatik.ultimate.plugins.generator.cacsl2boogietranslator.CACSL2BoogieBacktranslator;
+import de.uni_freiburg.informatik.ultimate.plugins.generator.cacsl2boogietranslator.preferences.CACSLPreferenceInitializer;
+
+public class PRDispatcher extends Dispatcher {
+
+	private final Set<IASTDeclaration> mReachableDeclarations;
+	private final LinkedHashSet<IASTNode> mVariablesOnHeap;
+
+	public PRDispatcher(final CACSL2BoogieBacktranslator backtranslator, final IUltimateServiceProvider services,
+			final ILogger logger, final LinkedHashMap<String, Integer> functionToIndex,
+			final Set<IASTDeclaration> reachableDeclarations, final LocationFactory locFac,
+			final Map<String, IASTNode> functionTable, final MultiparseSymbolTable mst) {
+		super(backtranslator, services, logger, locFac, functionTable, mst);
+		mFunctionToIndex = functionToIndex;
+		mReachableDeclarations = reachableDeclarations;
+		mVariablesOnHeap = new LinkedHashSet<>();
+	}
+
+	/**
+	 * Set variables that should be "on-Heap" in our implementation. For each such variable the set contains the
+	 * IASTNode of the last variable declaration ("last" in case the variable has several declarations).
+	 */
+	public Set<IASTNode> getVariablesOnHeap() {
+		return Collections.unmodifiableSet(mVariablesOnHeap);
+	}
+
+	public void addToVariablesOnHeap(final IASTNode var) {
+		mVariablesOnHeap.add(var);
+	}
+	
+	@Override
+	protected void preRun(Collection<DecoratedUnit> nodes) {
+		super.preRun(nodes);
+	}
+
+	@Override
+	protected void init() {
+		final boolean bitvectorTranslation =
+				getPreferences().getBoolean(CACSLPreferenceInitializer.LABEL_BITVECTOR_TRANSLATION);
+		final boolean overapproximateFloatingPointOperations =
+				getPreferences().getBoolean(CACSLPreferenceInitializer.LABEL_OVERAPPROXIMATE_FLOATS);
+
+		mTypeHandler = new TypeHandler(bitvectorTranslation, mHandlerHandler);
+
+		mCHandler = new CHandler(this, mHandlerHandler, mBacktranslator, false, mLogger, bitvectorTranslation,
+				overapproximateFloatingPointOperations, mFlatTable);
+	}
+
+	@Override
+	public Result dispatch(final Collection<DecoratedUnit> nodes) {
+		// this.decoratorTree = node;
+		// this.decoratorTreeIterator = node.iterator();
+		return mCHandler.visit(this, nodes);
+		// ACSL dispatch just returns null..
+		// return dispatch(node.getAcslNode());
+		// return null;
+	}
+
+	@Override
+	public Result dispatch(final IASTNode n) {
+		if (n instanceof IASTTranslationUnit) {
+			return mCHandler.visit(this, ((IASTTranslationUnit) n));
+		}
+		if (n instanceof IASTSimpleDeclaration) {
+			return mCHandler.visit(this, (IASTSimpleDeclaration) n);
+		}
+		if (n instanceof IASTParameterDeclaration) {
+			return mCHandler.visit(this, (IASTParameterDeclaration) n);
+		}
+		if (n instanceof IASTASMDeclaration) {
+			return mCHandler.visit(this, (IASTASMDeclaration) n);
+		}
+		if (n instanceof IASTDeclarator) {
+			return mCHandler.visit(this, (IASTDeclarator) n);
+		}
+		if (n instanceof IASTFunctionDefinition) {
+			return mCHandler.visit(this, (IASTFunctionDefinition) n);
+		}
+		if (n instanceof IASTArrayModifier) {
+			return mCHandler.visit(this, n);
+		}
+		if (n instanceof IASTComment) {
+			// TODO : remove? I think they are excluded by the parser anyway?
+			return mCHandler.visit(this, n);
+		}
+		if (n instanceof IASTDeclaration) {
+			return mCHandler.visit(this, n);
+		}
+		if (n instanceof IASTDeclSpecifier) {
+			// Here we decide which further Interface we want to visit, and
+			// call the typeHandler
+			if (n instanceof IASTSimpleDeclSpecifier) {
+				return mTypeHandler.visit(this, (IASTSimpleDeclSpecifier) n);
+			}
+			if (n instanceof IASTNamedTypeSpecifier) {
+				return mTypeHandler.visit(this, (IASTNamedTypeSpecifier) n);
+			}
+			if (n instanceof IASTEnumerationSpecifier) {
+				return mTypeHandler.visit(this, (IASTEnumerationSpecifier) n);
+			}
+			if (n instanceof IASTElaboratedTypeSpecifier) {
+				return mTypeHandler.visit(this, (IASTElaboratedTypeSpecifier) n);
+			}
+			if (n instanceof IASTCompositeTypeSpecifier) {
+				return mTypeHandler.visit(this, (IASTCompositeTypeSpecifier) n);
+			}
+			return mCHandler.visit(this, n);
+		}
+		if (n instanceof IASTDeclarationListOwner) {
+			// must be after IASTCompositeTypeSpecifier!
+			return mCHandler.visit(this, n);
+		}
+		if (n instanceof IASTStatement) {
+			if (n instanceof IASTReturnStatement) {
+				return mCHandler.visit(this, (IASTReturnStatement) n);
+			}
+			if (n instanceof IASTSwitchStatement) {
+				return mCHandler.visit(this, (IASTSwitchStatement) n);
+			}
+			if (n instanceof IASTWhileStatement) {
+				return mCHandler.visit(this, (IASTWhileStatement) n);
+			}
+			if (n instanceof IASTLabelStatement) {
+				return mCHandler.visit(this, (IASTLabelStatement) n);
+			}
+			if (n instanceof IASTNullStatement) {
+				return mCHandler.visit(this, (IASTNullStatement) n);
+			}
+			if (n instanceof IASTContinueStatement) {
+				return mCHandler.visit(this, (IASTContinueStatement) n);
+			}
+			if (n instanceof IASTDeclarationStatement) {
+				return mCHandler.visit(this, (IASTDeclarationStatement) n);
+			}
+			if (n instanceof IASTDefaultStatement) {
+				return mCHandler.visit(this, (IASTDefaultStatement) n);
+			}
+			if (n instanceof IASTDoStatement) {
+				return mCHandler.visit(this, (IASTDoStatement) n);
+			}
+			if (n instanceof IASTExpressionStatement) {
+				return mCHandler.visit(this, (IASTExpressionStatement) n);
+			}
+			if (n instanceof IASTForStatement) {
+				return mCHandler.visit(this, (IASTForStatement) n);
+			}
+			if (n instanceof IASTGotoStatement) {
+				return mCHandler.visit(this, (IASTGotoStatement) n);
+			}
+			if (n instanceof IASTIfStatement) {
+				return mCHandler.visit(this, (IASTIfStatement) n);
+			}
+			if (n instanceof IASTCompoundStatement) {
+				return mCHandler.visit(this, (IASTCompoundStatement) n);
+			}
+			if (n instanceof IASTBreakStatement) {
+				return mCHandler.visit(this, (IASTBreakStatement) n);
+			}
+			if (n instanceof IASTCaseStatement) {
+				return mCHandler.visit(this, (IASTCaseStatement) n);
+			}
+			if (n instanceof IASTProblemStatement) {
+				// error -> we will cancel the translation anyway ...
+				// -> should be at the end of the parent if for performance
+				return mCHandler.visit(this, (IASTProblemStatement) n);
+			}
+			return mCHandler.visit(this, n);
+		}
+		if (n instanceof IASTInitializer) {
+			if (n instanceof IASTEqualsInitializer) {
+				return mCHandler.visit(this, (IASTEqualsInitializer) n);
+			}
+			if (n instanceof CASTDesignatedInitializer) {
+				return mCHandler.visit(this, (CASTDesignatedInitializer) n);
+			}
+			if (n instanceof IASTInitializerList) {
+				return mCHandler.visit(this, (IASTInitializerList) n);
+			}
+			return mCHandler.visit(this, n);
+		}
+		if (n instanceof IASTExpression) {
+			if (n instanceof IASTLiteralExpression) {
+				return mCHandler.visit(this, (IASTLiteralExpression) n);
+			}
+			if (n instanceof IASTIdExpression) {
+				return mCHandler.visit(this, (IASTIdExpression) n);
+			}
+			if (n instanceof IASTFunctionCallExpression) {
+				return mCHandler.visit(this, (IASTFunctionCallExpression) n);
+			}
+			if (n instanceof IASTFieldReference) {
+				return mCHandler.visit(this, (IASTFieldReference) n);
+			}
+			if (n instanceof IASTExpressionList) {
+				return mCHandler.visit(this, (IASTExpressionList) n);
+			}
+			if (n instanceof IASTConditionalExpression) {
+				return mCHandler.visit(this, (IASTConditionalExpression) n);
+			}
+			if (n instanceof IASTCastExpression) {
+				return mCHandler.visit(this, (IASTCastExpression) n);
+			}
+			if (n instanceof IASTBinaryExpression) {
+				return mCHandler.visit(this, (IASTBinaryExpression) n);
+			}
+			if (n instanceof IASTBinaryTypeIdExpression) {
+				return mCHandler.visit(this, (IASTBinaryTypeIdExpression) n);
+			}
+			if (n instanceof IASTArraySubscriptExpression) {
+				return mCHandler.visit(this, (IASTArraySubscriptExpression) n);
+			}
+			if (n instanceof IASTAmbiguousExpression) {
+				return mCHandler.visit(this, (IASTAmbiguousExpression) n);
+			}
+			if (n instanceof IASTAmbiguousCondition) {
+				return mCHandler.visit(this, (IASTAmbiguousCondition) n);
+			}
+			if (n instanceof IASTTypeIdExpression) {
+				return mCHandler.visit(this, (IASTTypeIdExpression) n);
+			}
+			if (n instanceof IASTTypeIdInitializerExpression) {
+				return mCHandler.visit(this, (IASTTypeIdInitializerExpression) n);
+			}
+			if (n instanceof IASTUnaryExpression) {
+				return mCHandler.visit(this, (IASTUnaryExpression) n);
+			}
+			if (n instanceof IASTProblemExpression) {
+				return mCHandler.visit(this, (IASTProblemExpression) n);
+			}
+			if (n instanceof IGNUASTCompoundStatementExpression) {
+				return mCHandler.visit(this, (IGNUASTCompoundStatementExpression) n);
+			}
+			return mCHandler.visit(this, (IASTExpression) n);
+		}
+		if (n instanceof IASTFunctionStyleMacroParameter) {
+			return mCHandler.visit(this, n);
+		}
+		if (n instanceof IASTImplicitNameOwner) {
+			return mCHandler.visit(this, n);
+		}
+		if (n instanceof IASTName) {
+			return mCHandler.visit(this, n);
+		}
+		if (n instanceof IASTPointerOperator) {
+			return mCHandler.visit(this, n);
+		}
+		if (n instanceof IASTPreprocessorMacroExpansion) {
+			return mCHandler.visit(this, n);
+		}
+		if (n instanceof IASTProblem) {
+			return mCHandler.visit(this, (IASTProblem) n);
+		}
+		if (n instanceof IASTTypeId) {
+			return mCHandler.visit(this, n);
+		}
+		// Indirect implementations of IASTNode in CDT version 7:
+		if (n instanceof IASTArrayDeclarator) {
+			return mCHandler.visit(this, (IASTArrayDeclarator) n);
+		}
+		if (n instanceof IASTASMDeclaration) {
+			return mCHandler.visit(this, (IASTASMDeclaration) n);
+		}
+		if (n instanceof IASTCompositeTypeSpecifier) {
+			return mCHandler.visit(this, n);
+		}
+		if (n instanceof IASTFieldDeclarator) {
+			return mCHandler.visit(this, (IASTFieldDeclarator) n);
+		}
+		if (n instanceof IASTImplicitName) {
+			return mCHandler.visit(this, n);
+		}
+		if (n instanceof IASTInitializerClause) {
+			return mCHandler.visit(this, (IASTInitializerClause) n);
+		}
+		if (n instanceof IASTPointer) {
+			return mCHandler.visit(this, (IASTPointer) n);
+		}
+		if (n instanceof IASTPreprocessorMacroDefinition) {
+			return mCHandler.visit(this, n);
+		}
+		if (n instanceof IASTPreprocessorObjectStyleMacroDefinition) {
+			return mCHandler.visit(this, n);
+		}
+		if (n instanceof IASTStandardFunctionDeclarator) {
+			return mCHandler.visit(this, (IASTStandardFunctionDeclarator) n);
+		}
+		if (n instanceof IASTProblemDeclaration) {
+			// error -> we will cancel the translation anyway ...
+			// -> should be at the end of the parent if for performance
+			return mCHandler.visit(this, (IASTProblemDeclaration) n);
+		}
+		if (n instanceof IASTProblemTypeId) {
+			// error -> we will cancel the translation anyway ...
+			// -> should be at the end of the parent if for performance
+			return mCHandler.visit(this, (IASTProblemTypeId) n);
+		}
+		final String msg = "MainDispatcher: AST node type unknown: " + n.getClass();
+		final ILocation loc = getLocationFactory().createCLocation(n);
+		throw new UnsupportedSyntaxException(loc, msg);
+	}
+
+	@Override
+	public Result dispatch(final IASTPreprocessorStatement node) {
+		return new SkipResult();
+	}
+	
+	@Override
+	public Result dispatch(ACSLNode node) {
+		// TODO Auto-generated method stub
+		return null;
+	}
+
+//	@Override
+//	public InferredType dispatch(final IType type) {
+//		if (type instanceof IBasicType) {
+//			return mTypeHandler.visit(this, (IBasicType) type);
+//		}
+//		if (type instanceof ITypedef) {
+//			return mTypeHandler.visit(this, (ITypedef) type);
+//		}
+//		if (type instanceof IArrayType) {
+//			return mTypeHandler.visit(this, (IArrayType) type);
+//		}
+//		return mTypeHandler.visit(this, type);
+//	}
+
+	@Override
+	public Result dispatch(final ACSLNode node, final IASTNode cHook) {
+		// TODO Auto-generated method stub
+		return null;
+	}
+
+	@Override
+	public NextACSL nextACSLStatement() throws ParseException {
+		// TODO Auto-generated method stub
+		return null;
+	}
+
+	@Override
+	public boolean isMMRequired() {
+		// TODO Auto-generated method stub
+		return false;
+	}
+
+	@Override
+	public boolean isReachable(IASTDeclaration decl) {
+		// Just mimic the main dispatcher.
+		if (mReachableDeclarations == null) {
+			return true;
+		}
+		// Temporary hack, dnd fails for auxvars.c regression test TODO wip/multi
+		return true;
+		// return mReachableDeclarations.contains(decl);
+	}
+
+	public void moveArrayAndStructIdsOnHeap(final ILocation loc, final Expression expr,
+			final Set<AuxVarInfo> auxVars, final IASTNode hook) {
+//		final Set<String> auxVarIds = new HashSet<>();
+////		for (final VariableDeclaration decl : auxVars.keySet()) {
+//		for (final AuxVarInfo auxvar : auxVars) {
+////			final VariableDeclaration decl = auxvar.getVarDec();
+////			for (final VarList varList : decl.getVariables()) {
+////				for (final String id : varList.getIdentifiers()) {
+////					auxVarIds.add(id);
+////				}
+////			}
+//			auxVarIds.add(auxvar.getExp().getIdentifier());
+//		}
+		final BoogieIdExtractor bie = new BoogieIdExtractor();
+		bie.processExpression(expr);
+		for (final String id : bie.getIds()) {
+			// auxVars do not have a corresponding C var, hence we move nothing
+			// onto the heap
+//			if (!auxVarIds.contains(id)) {
+				final FlatSymbolTable st = mCHandler.getSymbolTable();
+				final String cid = st.getCIdForBoogieId(id);
+				if (cid == null) {
+					// expression does not have a corresponding c identifier --> nothing to move on heap
+					continue;
+				}
+				final SymbolTableValue value = st.findCSymbol(hook, cid);
+				final CType type = value.getCVariable().getUnderlyingType();
+				if (type instanceof CArray || type instanceof CStruct) {
+//					getVariablesOnHeap().add(value.getDeclarationNode());
+					addToVariablesOnHeap(value.getDeclarationNode());
+				}
+//			}
+		}
+	}
+
+	public void moveIdOnHeap(final ILocation loc, final IdentifierExpression idExpr, final IASTNode hook) {
+		final String id = idExpr.getIdentifier();
+		final FlatSymbolTable st = mCHandler.getSymbolTable();
+		final String cid = st.getCIdForBoogieId(id);
+		final SymbolTableValue value = st.findCSymbol(hook, cid);
+//		getVariablesOnHeap().add(value.getDeclarationNode());
+		addToVariablesOnHeap(value.getDeclarationNode());
+	}
+}