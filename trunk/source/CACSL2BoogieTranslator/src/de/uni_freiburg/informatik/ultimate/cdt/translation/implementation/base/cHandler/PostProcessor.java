--- conflicted
+++ resolved
@@ -1,614 +1,605 @@
-/*
- * Copyright (C) 2013-2015 Alexander Nutz (nutz@informatik.uni-freiburg.de)
- * Copyright (C) 2015 Markus Lindenmann (lindenmm@informatik.uni-freiburg.de)
- * Copyright (C) 2013-2015 Matthias Heizmann (heizmann@informatik.uni-freiburg.de)
- * Copyright (C) 2015 University of Freiburg
- * 
- * This file is part of the ULTIMATE CACSL2BoogieTranslator plug-in.
- * 
- * The ULTIMATE CACSL2BoogieTranslator plug-in is free software: you can redistribute it and/or modify
- * it under the terms of the GNU Lesser General Public License as published
- * by the Free Software Foundation, either version 3 of the License, or
- * (at your option) any later version.
- * 
- * The ULTIMATE CACSL2BoogieTranslator plug-in is distributed in the hope that it will be useful,
- * but WITHOUT ANY WARRANTY; without even the implied warranty of
- * MERCHANTABILITY or FITNESS FOR A PARTICULAR PURPOSE.  See the
- * GNU Lesser General Public License for more details.
- * 
- * You should have received a copy of the GNU Lesser General Public License
- * along with the ULTIMATE CACSL2BoogieTranslator plug-in. If not, see <http://www.gnu.org/licenses/>.
- * 
- * Additional permission under GNU GPL version 3 section 7:
- * If you modify the ULTIMATE CACSL2BoogieTranslator plug-in, or any covered work, by linking
- * or combining it with Eclipse RCP (or a modified version of Eclipse RCP), 
- * containing parts covered by the terms of the Eclipse Public License, the 
- * licensors of the ULTIMATE CACSL2BoogieTranslator plug-in grant you additional permission 
- * to convey the resulting work.
- */
-package de.uni_freiburg.informatik.ultimate.cdt.translation.implementation.base.cHandler;
-
-import java.math.BigInteger;
-import java.util.ArrayList;
-import java.util.Arrays;
-import java.util.Collection;
-import java.util.LinkedHashMap;
-import java.util.LinkedHashSet;
-import java.util.Map.Entry;
-import java.util.Set;
-
-import org.apache.log4j.Logger;
-
-import de.uni_freiburg.informatik.ultimate.cdt.translation.implementation.LocationFactory;
-import de.uni_freiburg.informatik.ultimate.cdt.translation.implementation.base.CHandler;
-import de.uni_freiburg.informatik.ultimate.cdt.translation.implementation.base.TypeHandler;
-import de.uni_freiburg.informatik.ultimate.cdt.translation.implementation.base.ExpressionTranslation.AExpressionTranslation;
-import de.uni_freiburg.informatik.ultimate.cdt.translation.implementation.container.c.CPrimitive;
-import de.uni_freiburg.informatik.ultimate.cdt.translation.implementation.container.c.CPrimitive.GENERALPRIMITIVE;
-import de.uni_freiburg.informatik.ultimate.cdt.translation.implementation.exception.UnsupportedSyntaxException;
-import de.uni_freiburg.informatik.ultimate.cdt.translation.implementation.result.CDeclaration;
-import de.uni_freiburg.informatik.ultimate.cdt.translation.implementation.result.ExpressionResult;
-import de.uni_freiburg.informatik.ultimate.cdt.translation.implementation.result.LocalLValue;
-import de.uni_freiburg.informatik.ultimate.cdt.translation.implementation.util.BoogieASTUtil;
-import de.uni_freiburg.informatik.ultimate.cdt.translation.implementation.util.SFO;
-import de.uni_freiburg.informatik.ultimate.cdt.translation.interfaces.Dispatcher;
-import de.uni_freiburg.informatik.ultimate.cdt.translation.interfaces.handler.ITypeHandler;
-import de.uni_freiburg.informatik.ultimate.model.boogie.ast.ASTType;
-import de.uni_freiburg.informatik.ultimate.model.boogie.ast.ArrayLHS;
-import de.uni_freiburg.informatik.ultimate.model.boogie.ast.AssignmentStatement;
-import de.uni_freiburg.informatik.ultimate.model.boogie.ast.AssumeStatement;
-import de.uni_freiburg.informatik.ultimate.model.boogie.ast.Attribute;
-import de.uni_freiburg.informatik.ultimate.model.boogie.ast.Body;
-import de.uni_freiburg.informatik.ultimate.model.boogie.ast.BooleanLiteral;
-import de.uni_freiburg.informatik.ultimate.model.boogie.ast.CallStatement;
-import de.uni_freiburg.informatik.ultimate.model.boogie.ast.ConstDeclaration;
-import de.uni_freiburg.informatik.ultimate.model.boogie.ast.Declaration;
-import de.uni_freiburg.informatik.ultimate.model.boogie.ast.Expression;
-import de.uni_freiburg.informatik.ultimate.model.boogie.ast.FunctionDeclaration;
-import de.uni_freiburg.informatik.ultimate.model.boogie.ast.IdentifierExpression;
-import de.uni_freiburg.informatik.ultimate.model.boogie.ast.IntegerLiteral;
-import de.uni_freiburg.informatik.ultimate.model.boogie.ast.LeftHandSide;
-import de.uni_freiburg.informatik.ultimate.model.boogie.ast.ModifiesSpecification;
-import de.uni_freiburg.informatik.ultimate.model.boogie.ast.NamedAttribute;
-import de.uni_freiburg.informatik.ultimate.model.boogie.ast.PrimitiveType;
-import de.uni_freiburg.informatik.ultimate.model.boogie.ast.Procedure;
-import de.uni_freiburg.informatik.ultimate.model.boogie.ast.RequiresSpecification;
-import de.uni_freiburg.informatik.ultimate.model.boogie.ast.Specification;
-import de.uni_freiburg.informatik.ultimate.model.boogie.ast.Statement;
-import de.uni_freiburg.informatik.ultimate.model.boogie.ast.StringLiteral;
-import de.uni_freiburg.informatik.ultimate.model.boogie.ast.StructConstructor;
-import de.uni_freiburg.informatik.ultimate.model.boogie.ast.TypeDeclaration;
-import de.uni_freiburg.informatik.ultimate.model.boogie.ast.VarList;
-import de.uni_freiburg.informatik.ultimate.model.boogie.ast.VariableDeclaration;
-import de.uni_freiburg.informatik.ultimate.model.boogie.ast.VariableLHS;
-import de.uni_freiburg.informatik.ultimate.model.location.ILocation;
-
-/**
- * Class caring for some post processing steps, like creating an initializer
- * procedure and the start procedure.
- * 
- * @author Markus Lindenmann
- * @date 12.10.2012
- */
-public class PostProcessor {
-	/**
-	 * Holds the Boogie identifiers of the initialized global variables. Used
-	 * for filling the modifies clause of Ultimate.start and Ultimate.init.
-	 */
-	private final LinkedHashSet<String> mInitializedGlobals;
-
-	private final Dispatcher mDispatcher;
-	private final Logger mLogger;
-	
-	private final AExpressionTranslation m_ExpressionTranslation;
-
-	/*
-	 * Decides if the PostProcessor declares the special function that we use for
-	 * converting Boogie-Real to a Boogie-Int.
-	 * This is needed when we do a cast from float to int in C.
-	 */
-	public boolean m_DeclareToIntFunction = false;
-
-	/**
-	 * Constructor.
-	 */
-	public PostProcessor(Dispatcher dispatcher, Logger logger, AExpressionTranslation expressionTranslation) {
-		mInitializedGlobals = new LinkedHashSet<String>();
-		mDispatcher = dispatcher;
-		mLogger = logger;
-		m_ExpressionTranslation = expressionTranslation;
-	}
-
-
-	/**
-	 * Start method for the post processing.
-	 * 
-	 * @param main
-	 *            a reference to the main dispatcher.
-	 * @param loc
-	 *            the location of the translation unit.
-	 * @param memoryHandler 
-	 * @param arrayHandler
-	 *            a reference to the arrayHandler.
-	 * @param structHandler 
-	 * @param typeHandler 
-	 * @param initStatements
-	 *            a list of all global init statements.
-	 * @param procedures
-	 *            a list of all procedures in the TU.
-	 * @param modifiedGlobals
-	 *            modified globals for all procedures.
-	 * @param undefinedTypes
-	 *            a list of used, but not declared types.
-	 * @param functions
-	 *            a list of functions to add to the TU.
-	 * @param mDeclarationsGlobalInBoogie 
-	 * @param expressionTranslation 
-	 * @param uninitGlobalVars
-	 *            a set of uninitialized global variables.
-	 * @return a declaration list holding the init() and start() procedure.
-	 */
-	public ArrayList<Declaration> postProcess(Dispatcher main, ILocation loc, MemoryHandler memoryHandler, 
-			ArrayHandler arrayHandler, FunctionHandler functionHandler, StructHandler structHandler,
-			TypeHandler typeHandler, Set<String> undefinedTypes, 
-			LinkedHashMap<Declaration,CDeclaration> mDeclarationsGlobalInBoogie, AExpressionTranslation expressionTranslation) {
-		ArrayList<Declaration> decl = new ArrayList<Declaration>();
-		decl.addAll(declareUndefinedTypes(loc, undefinedTypes));
-		decl.addAll(createUltimateInitProcedure(loc, main, memoryHandler, arrayHandler, functionHandler, structHandler,
-				mDeclarationsGlobalInBoogie, expressionTranslation));
-		decl.addAll(createUltimateStartProcedure(main, loc, functionHandler));
-		decl.addAll(declareFunctionPointerProcedures(main, functionHandler, memoryHandler, structHandler));
-		decl.addAll(declareConversionFunctions(main, functionHandler, memoryHandler, structHandler));
-		return decl;
-	}
-	
-	private ArrayList<Declaration> declareConversionFunctions(
-			Dispatcher main, FunctionHandler functionHandler, 
-			MemoryHandler memoryHandler, StructHandler structHandler) {
-
-		ILocation ignoreLoc = LocationFactory.createIgnoreCLocation();
-
-		ArrayList<Declaration> decls = new ArrayList<>();
-		
-		
-		// function to_int
-		String inReal = "inReal";
-//		IdentifierExpression inRealIdex = new IdentifierExpression(ignoreLoc, inReal);
-		String outInt = "outInt";
-//		IdentifierExpression outIntIdex = new IdentifierExpression(ignoreLoc, outInt);
-		VarList realParam = new VarList(ignoreLoc, new String[] {  }, new PrimitiveType(ignoreLoc, SFO.REAL));
-		VarList[] oneRealParam = new VarList[] { realParam };
-		VarList intParam = new VarList(ignoreLoc, new String[] { outInt }, new PrimitiveType(ignoreLoc, SFO.INT));
-//		VarList[] oneIntParam = new VarList[] { intParam };
-//		Expression inRealGeq0 = new BinaryExpression(ignoreLoc, 
-//				BinaryExpression.Operator.COMPGEQ, inRealIdex, new IntegerLiteral(ignoreLoc, SFO.NR0));
-//		
-//		Expression roundDown = new BinaryExpression(ignoreLoc, BinaryExpression.Operator.LOGICAND,
-//				new BinaryExpression(ignoreLoc, BinaryExpression.Operator.COMPLEQ, 
-//						new BinaryExpression(ignoreLoc, BinaryExpression.Operator.ARITHMINUS, inRealIdex, new IntegerLiteral(ignoreLoc, SFO.NR1)),
-//						outIntIdex),
-//				new BinaryExpression(ignoreLoc, BinaryExpression.Operator.COMPLEQ, 
-//						outIntIdex,
-//						inRealIdex));
-//		Expression roundUp = new BinaryExpression(ignoreLoc, BinaryExpression.Operator.LOGICAND,
-//				new BinaryExpression(ignoreLoc, BinaryExpression.Operator.COMPLEQ, 
-//						inRealIdex,
-//						outIntIdex),
-//			new BinaryExpression(ignoreLoc, BinaryExpression.Operator.COMPLEQ, 
-//						new BinaryExpression(ignoreLoc, BinaryExpression.Operator.ARITHPLUS, inRealIdex, new IntegerLiteral(ignoreLoc, SFO.NR1)),
-//						outIntIdex));
-//			
-//		Specification toIntSpec = new EnsuresSpecification(ignoreLoc, false, new IfThenElseExpression(ignoreLoc, inRealGeq0, roundDown, roundUp));
-//		decls.add(new Procedure(ignoreLoc, new Attribute[0], SFO.TO_INT, new String[0], oneRealParam, oneIntParam, new Specification[] { toIntSpec }, null));
-
-		if (m_DeclareToIntFunction ) {
-			decls.add(new FunctionDeclaration(ignoreLoc, new Attribute[0], SFO.TO_INT, new String[0], oneRealParam, intParam));
-		}
-
-		return decls;
-	}
-
-	private ArrayList<Declaration> declareFunctionPointerProcedures(
-			Dispatcher main, FunctionHandler functionHandler, 
-			MemoryHandler memoryHandler, StructHandler structHandler) {
-		ILocation ignoreLoc = LocationFactory.createIgnoreCLocation();
-		ArrayList<Declaration> result = new ArrayList<>();
-//		for (CFunction cFunc : functionHandler.functionSignaturesThatHaveAFunctionPointer) {
-		for (ProcedureSignature cFunc : functionHandler.functionSignaturesThatHaveAFunctionPointer) {
-//			String procName = cFunc.functionSignatureAsProcedureName();
-			String procName = cFunc.toString();
-			
-			VarList[] inParams = functionHandler.getProcedures().get(procName).getInParams();
-			VarList[] outParams = functionHandler.getProcedures().get(procName).getOutParams();
-			assert outParams.length <= 1;
-			Procedure functionPointerMuxProc = new Procedure(ignoreLoc, new Attribute[0], 
-					procName, 
-					new String[0], 
-					inParams, 
-					outParams, 
-//					FIXME: it seems an odd convention that giving it "null" as Specification makes it an implementation 
-					//(instead of a procedure) in Boogie
-//					new Specification[0], 
-					null, 
-					functionHandler.getFunctionPointerFunctionBody(ignoreLoc, main, memoryHandler, structHandler, procName, cFunc, inParams, outParams));
-			result.add(functionPointerMuxProc);
-		}
-		return result;
-	}
-
-
-	/**
-	 * Declares a type for each identifier in the set.
-	 * 
-	 * @param loc
-	 *            the location to be used for the declarations.
-	 * @param undefinedTypes
-	 *            a list of undefined, but used types.
-	 * @return a list of type declarations.
-	 */
-	private static Collection<? extends Declaration> declareUndefinedTypes(
-			final ILocation loc, final Set<String> undefinedTypes) {
-		ArrayList<Declaration> decl = new ArrayList<Declaration>();
-		for (String s : undefinedTypes) {
-			decl.add(new TypeDeclaration(loc, new Attribute[0], false, s,
-					new String[0]));
-		}
-		return decl;
-	}
-
-	/**
-	 * Create the Ultimate initializer procedure for global variables.
-	 * 
-	 * @param translationUnitLoc
-	 *            the location of the translation unit. declaration.
-	 * @param main
-	 *            a reference to the main dispatcher.
-	 * @param memoryHandler 
-	 * @param arrayHandler
-	 *            a reference to the arrayHandler.
-	 * @param structHandler 
-	 * @param declarationsGlobalInBoogie 
-	 * @param initStatements
-	 *            a list of all global init statements.
-	 * @param uninitGlobalVars
-	 *            a set of uninitialized global variables.
-	 * @return a list the initialized variables.
-	 */
-	private ArrayList<Declaration> createUltimateInitProcedure(ILocation translationUnitLoc,
-			Dispatcher main, MemoryHandler memoryHandler, ArrayHandler arrayHandler, FunctionHandler functionHandler,   
-			StructHandler structHandler, LinkedHashMap<Declaration, CDeclaration> declarationsGlobalInBoogie, 
-			AExpressionTranslation expressionTranslation) {
-		functionHandler.beginUltimateInit(main, translationUnitLoc, SFO.INIT);
-		ArrayList<Statement> initStatements = new ArrayList<Statement>();
-
-		ArrayList<Declaration> decl = new ArrayList<Declaration>();
-		ArrayList<VariableDeclaration> initDecl = new ArrayList<VariableDeclaration>();
-		if (main.isMMRequired()) {
-			if (memoryHandler.getRequiredMemoryModelFeatures().isMemoryModelInfrastructureRequired()) {
-				Expression zero = m_ExpressionTranslation.constructLiteralForIntegerType(
-						translationUnitLoc, m_ExpressionTranslation.getCTypeOfPointerComponents(), BigInteger.ZERO);
-				LeftHandSide[] lhs = new LeftHandSide[] { new ArrayLHS(translationUnitLoc,
-						new VariableLHS(translationUnitLoc, SFO.VALID),
-						new Expression[] { zero }) };
-				Expression[] rhs = new Expression[] { new BooleanLiteral(translationUnitLoc, false) };
-				initStatements.add(0, new AssignmentStatement(translationUnitLoc, lhs, rhs));
-				mInitializedGlobals.add(SFO.VALID);
-			}
-
-			VariableLHS slhs = new VariableLHS(translationUnitLoc, SFO.NULL);
-			initStatements.add(0, new AssignmentStatement(translationUnitLoc, 
-					new LeftHandSide[] { slhs }, 
-					new Expression[] { new StructConstructor(translationUnitLoc, new String[]{"base", "offset"}, 
-							new Expression[]{
-							expressionTranslation.constructLiteralForIntegerType(translationUnitLoc, expressionTranslation.getCTypeOfPointerComponents(), BigInteger.ZERO),
-							expressionTranslation.constructLiteralForIntegerType(translationUnitLoc, expressionTranslation.getCTypeOfPointerComponents(), BigInteger.ZERO)
-							})}));
-			mInitializedGlobals.add(SFO.NULL);
-		}
-		for (Statement stmt : initStatements) {
-			if (stmt instanceof AssignmentStatement) {
-				AssignmentStatement ass = (AssignmentStatement) stmt;
-				assert ass.getLhs().length == 1; // by construction ...
-				LeftHandSide lhs = ass.getLhs()[0];
-				String id = BoogieASTUtil.getLHSId(lhs);
-				mInitializedGlobals.add(id);
-			}
-		}
-
-		//initialization for statics and other globals
-		for (Entry<Declaration, CDeclaration> en : declarationsGlobalInBoogie.entrySet()) {
-			if (en.getKey() instanceof TypeDeclaration || en.getKey() instanceof ConstDeclaration)
-				continue;
-			ILocation currentDeclsLoc = en.getKey().getLocation();
-			ExpressionResult initializer = en.getValue().getInitializer();
-			
-			/*
-			 * global variables with external linkage are not implicitly initialized. (They are initialized by 
-			 * the module that provides them..)
-			 */
-//			if (main.cHandler.getSymbolTable().get(en.getValue().getName(), currentDeclsLoc).isExtern())
-			if (en.getValue().isExtern())
-				continue;
-
-			for (VarList vl  : ((VariableDeclaration) en.getKey()).getVariables()) {
-				for (String id : vl.getIdentifiers()) {
-					if (main.cHandler.isHeapVar(id)) {
-						LocalLValue llVal = new LocalLValue(new VariableLHS(currentDeclsLoc, id), en.getValue().getType());
-						initStatements.add(memoryHandler.getMallocCall(main, functionHandler, 
-								llVal, currentDeclsLoc));
-					}
-
-					//					if (initializer != null) {
-					//						assert ((VariableDeclaration)en.getKey()).getVariables().length == 1 
-					//								&& ((VariableDeclaration)en.getKey()).getVariables()[0].getIdentifiers().length == 1;
-					ExpressionResult initRex = 
-							main.cHandler.getInitHandler().initVar(currentDeclsLoc, main, 
-									new VariableLHS(currentDeclsLoc, id), en.getValue().getType(), initializer);
-					initStatements.addAll(initRex.stmt);
-					initStatements.addAll(CHandler.createHavocsForAuxVars(initRex.auxVars));
-					for (Declaration d : initRex.decl)
-						initDecl.add((VariableDeclaration) d);
-					//					} else { //no initializer --> default initialization
-					//						ResultExpression nullInitializer = main.cHandler.getInitHandler().initVar(loc, main, 
-					//								new VariableLHS(loc, id), en.getValue().getType(), null) ;
-					//
-					//						initStatements.addAll(nullInitializer.stmt);
-					//						initStatements.addAll(CHandler.createHavocsForNonMallocAuxVars(nullInitializer.auxVars));
-					//						for (Declaration d : nullInitializer.decl)
-					//							initDecl.add((VariableDeclaration) d);
-					//					}
-				}
-			}
-			for (VarList vl  : ((VariableDeclaration) en.getKey()).getVariables())
-				mInitializedGlobals.addAll(Arrays.asList(vl.getIdentifiers()));
-		}
-
-		mInitializedGlobals.addAll(functionHandler.getModifiedGlobals().get(SFO.INIT));
-
-		Specification[] specsInit = new Specification[1];
-
-		VariableLHS[] modifyList = new VariableLHS[mInitializedGlobals.size()];
-		int i = 0;
-		for (String var: mInitializedGlobals) {
-			modifyList[i++] = new VariableLHS(translationUnitLoc, var);
-		}
-		specsInit[0] = new ModifiesSpecification(translationUnitLoc, false, modifyList);
-		Procedure initProcedureDecl = new Procedure(translationUnitLoc, new Attribute[0], SFO.INIT, new String[0],
-				new VarList[0], new VarList[0], specsInit, null);
-		Body initBody = new Body(translationUnitLoc,
-				initDecl.toArray(new VariableDeclaration[0]),
-				initStatements.toArray(new Statement[0]));
-		decl.add(new Procedure(translationUnitLoc, new Attribute[0], SFO.INIT, new String[0],
-				new VarList[0], new VarList[0], null, initBody));
-
-		functionHandler.endUltimateInit(main, initProcedureDecl, SFO.INIT);
-		return decl;
-	}
-
-
-
-	/**
-	 * Create the Ultimate start procedure, calling the init method, and the
-	 * checked method (defined in an Eclipse setting).
-	 * 
-	 * @param main
-	 *            a reference to the main dispatcher.
-	 * 
-	 * @param loc
-	 *            the location of the translation unit.
-	 * @param procedures
-	 *            a list of all procedures in the TU.
-	 * @param modifiedGlobals
-	 *            modified globals for all procedures.
-	 * @return declarations and implementation of the start procedure.
-	 */
-	private ArrayList<Declaration> createUltimateStartProcedure(
-			Dispatcher main, ILocation loc, FunctionHandler functionHandler) {
-		LinkedHashMap<String, Procedure> procedures = functionHandler.getProcedures();
-		String checkedMethod = main.getCheckedMethod();
-		ArrayList<Declaration> decl = new ArrayList<Declaration>();
-
-		if (!checkedMethod.equals(SFO.EMPTY)
-				&& procedures.containsKey(checkedMethod)) {
-			mLogger.info("Settings: Checked method=" + checkedMethod);
-
-			LinkedHashMap<String, LinkedHashSet<String>> modifiedGlobals = functionHandler.getModifiedGlobals();
-			functionHandler.beginUltimateInit(main, loc, SFO.START);
-			
-			Procedure startDeclaration = null;
-			Specification[] specsStart = new Specification[0];
-
-			if (!functionHandler.getCallGraph().containsKey(SFO.START))
-				functionHandler.getCallGraph().put(SFO.START, new LinkedHashSet<String>());
-			functionHandler.getCallGraph().get(SFO.START).add(SFO.INIT);
-
-			functionHandler.getCallGraph().get(SFO.START).add(checkedMethod);
-
-			ArrayList<Statement> startStmt = new ArrayList<Statement>();
-			ArrayList<VariableDeclaration> startDecl = new ArrayList<VariableDeclaration>();
-			specsStart = new Specification[1];
-			startStmt.add(new CallStatement(loc, false, new VariableLHS[0],
-					SFO.INIT, new Expression[0]));
-			VarList[] checkedMethodOutParams = procedures.get(checkedMethod).getOutParams();
-			VarList[] checkedMethodInParams = procedures.get(checkedMethod).getInParams();
-			Specification[] checkedMethodSpec = procedures.get(checkedMethod).getSpecification();
-
-			//find out the requires specs of the checked method and assume it before its start
-			ArrayList<Statement> reqSpecsAssumes = new ArrayList<>();
-			for (Specification spec : checkedMethodSpec)
-				if (spec instanceof RequiresSpecification)
-					reqSpecsAssumes.add(
-							new AssumeStatement(loc, 
-									((RequiresSpecification) spec).getFormula()));
-			startStmt.addAll(reqSpecsAssumes);
-			
-			ArrayList<Expression> args = new ArrayList<Expression>();
-			if (checkedMethodInParams.length > 0) {
-				startDecl
-				.add(new VariableDeclaration(loc, new Attribute[0], checkedMethodInParams));
-				for (VarList arg : checkedMethodInParams) {
-					assert arg.getIdentifiers().length == 1; // by construction
-					String id = arg.getIdentifiers()[0];
-					args.add(new IdentifierExpression(loc, id));
-				}
-			}
-			if (checkedMethodOutParams.length != 0) {
-				assert checkedMethodOutParams.length == 1;
-				// there is 1(!) return value
-				String checkMethodRet = main.nameHandler
-						.getTempVarUID(SFO.AUXVAR.RETURNED, null);
-				main.cHandler.getSymbolTable().addToReverseMap(checkMethodRet,
-						SFO.NO_REAL_C_VAR + checkMethodRet, loc);
-				VarList tempVar = new VarList(loc,
-						new String[] { checkMethodRet }, checkedMethodOutParams[0].getType());
-				VariableDeclaration tmpVar = new VariableDeclaration(loc,
-						new Attribute[0], new VarList[] { tempVar });
-				startDecl.add(tmpVar);
-				startStmt.add(new CallStatement(loc, false,
-						new VariableLHS[] { new VariableLHS(loc, checkMethodRet) }, 
-						checkedMethod, args.toArray(new Expression[0])));
-			} else { // void
-				startStmt.add(new CallStatement(loc, false, new VariableLHS[0],
-						checkedMethod, args.toArray(new Expression[0])));
-			}
-
-			LinkedHashSet<VariableLHS> startModifiesClause = new LinkedHashSet<VariableLHS>();
-			for (String id: mInitializedGlobals)
-				startModifiesClause.add(new VariableLHS(loc, id));
-			//			if (mSomethingOnHeapIsInitialized) {
-			//				for (String t : new String[] { SFO.INT, SFO.POINTER,
-			//						SFO.REAL/*, SFO.BOOL */}) {
-			//					startModifiesClause.add(new VariableLHS(loc, SFO.MEMORY + "_" + t));
-			//				}		
-			//			}
-			for (String id: modifiedGlobals.get(checkedMethod))
-				startModifiesClause.add(new VariableLHS(loc, id));
-			specsStart[0] = new ModifiesSpecification(loc, false,
-					startModifiesClause.toArray(new VariableLHS[0]));
-
-			Body startBody = new Body(loc,
-					startDecl.toArray(new VariableDeclaration[0]),
-					startStmt.toArray(new Statement[0]));
-			decl.add(new Procedure(loc, new Attribute[0], SFO.START,
-					new String[0], new VarList[0], new VarList[0], null,
-					startBody));
-
-			//		} else if (!checkMethod.equals(SFO.EMPTY) //alex, 28.5.2014: this should be obsolete as in this case, DetermineNecessaryDeclarations should have made the warning
-			//				&& !procedures.containsKey(checkMethod)) {
-			//			String msg = "You specified the starting procedure: "
-			//					+ checkMethod
-			//					+ "\n The program does not have this method. ULTIMATE will continue in library mode (i.e., each procedure can be starting procedure and global variables are not initialized).";
-			//			Dispatcher.warn(loc, msg);
-			
-			startDeclaration = new Procedure(loc, new Attribute[0], SFO.START,
-					new String[0], new VarList[0], new VarList[0], specsStart,
-					null);
-			functionHandler.endUltimateInit(main, startDeclaration, SFO.START);
-		} else {
-			mLogger.info("Settings: Library mode!");
-			if (procedures.containsKey("main")) {
-				String msg = "You selected the library mode (i.e., each procedure can be starting procedure and global variables are not initialized). This program contains a \"main\" procedure. Maybe you wanted to select the \"main\" procedure as starting procedure.";
-				mDispatcher.warn(loc, msg);
-			}
-		}
-		return decl;
-	}
-	
-	/**
-	 * Generate type declarations like, e.g., the following.   
-	 *     type { :isUnsigned true } { :bitsize 16 } C_USHORT = bv16;
-	 * This allow us to use type synonyms like C_USHORT during the translation.
-	 * This is yet not consequently implemented.
-	 * This is desired not only for bitvectors: it makes our translation more
-	 * modular and can ease debugging.
-	 * However, that this located in this class and fixed to bitvectors is a
-	 * workaround.
-	 * @param typeHandler 
-	 */
-	public static ArrayList<Declaration> declarePrimitiveDataTypeSynonyms(ILocation loc, 
-			TypeSizes typeSizes, TypeHandler typeHandler) {
-		ArrayList<Declaration> decls = new ArrayList<Declaration>();
-		for (CPrimitive.PRIMITIVE cPrimitive: CPrimitive.PRIMITIVE.values()) {
-			CPrimitive cPrimitiveO = new CPrimitive(cPrimitive);
-			if (cPrimitiveO.getGeneralType() == GENERALPRIMITIVE.INTTYPE) {
-				Attribute[] attributes = new Attribute[2];
-				attributes[0] = new NamedAttribute(loc, "isUnsigned", 
-						new Expression[]{ new BooleanLiteral(loc, cPrimitiveO.isUnsigned())});
-				int bytesize = typeSizes.getSize(cPrimitive);
-				int bitsize = bytesize * 8;
-				attributes[1] = new NamedAttribute(loc, "bitsize", 
-						new Expression[]{ new IntegerLiteral(loc, String.valueOf(bitsize))});
-				String identifier = "C_" + cPrimitive.name();
-				String[] typeParams = new String[0];
-				String name= "bv" + bitsize;
-				ASTType astType = typeHandler.bytesize2asttype(loc, GENERALPRIMITIVE.INTTYPE, bytesize);
-				decls.add(new TypeDeclaration(loc, attributes, false, identifier, typeParams , astType));
-			}
-		}
-		return decls;
-	}
-
-	/**
-	 * Generate FloatingPoint types
-	 * @param loc
-	 * @param typesizes
-	 * @param typeHandler
-	 * @return
-	 */
-	public static ArrayList<Declaration> declareFloatDataTypes(ILocation loc,
-			TypeSizes typesizes, TypeHandler typeHandler) {
-		ArrayList<Declaration> decls = new ArrayList<Declaration>();
-		for (CPrimitive.PRIMITIVE cPrimitive: CPrimitive.PRIMITIVE.values()) {
-			
-			CPrimitive cPrimitive0 = new CPrimitive(cPrimitive);
-			
-			if (cPrimitive0.getGeneralType() == GENERALPRIMITIVE.FLOATTYPE
-					&& !cPrimitive0.isComplexType()) {
-				Attribute[] attributes = new Attribute[2];
-				attributes[0] = new NamedAttribute(loc, "builtin", new Expression[]{new StringLiteral(loc, "FloatingPoint")});
-				int bytesize = typesizes.getSize(cPrimitive);
-				int[] indices = new int[2];
-				String name = null;
-				switch (bytesize) {
-					case 4:
-						indices[0] = 8;
-						indices[1] = 24;
-						name = "float";
-						break;
-					case 8:
-						indices[0] = 11;
-						indices[1] = 53;
-						name = "double";
-						break;
-					case 16:
-						indices[0] = 15;
-						indices[1] = 113;
-						name = "long_double";
-						break;
-<<<<<<< HEAD
-=======
-					//FIXME: Handling of complex floats
-					case 32:
-						indices[0] = 15;
-						indices[1] = 113;
-						name = "long_double";
-						break;
->>>>>>> 27eaae54
-					default:
-						throw new UnsupportedSyntaxException(loc, "unknown primitive type");
-				}
-				attributes[1] = new NamedAttribute(loc, "indices",
-						new Expression[]{	new IntegerLiteral(loc, String.valueOf(indices[0])),
-											new IntegerLiteral(loc, String.valueOf(indices[1]))});
-				String identifier = "C_" + cPrimitive.name();
-				String[] typeParams = new String[0];
-				decls.add(new TypeDeclaration(loc, attributes, false, identifier, typeParams ));
-				
-			}
-		}	
-			
-			
-		return decls;
-	}
-			
-}
+/*
+ * Copyright (C) 2013-2015 Alexander Nutz (nutz@informatik.uni-freiburg.de)
+ * Copyright (C) 2015 Markus Lindenmann (lindenmm@informatik.uni-freiburg.de)
+ * Copyright (C) 2013-2015 Matthias Heizmann (heizmann@informatik.uni-freiburg.de)
+ * Copyright (C) 2015 University of Freiburg
+ * 
+ * This file is part of the ULTIMATE CACSL2BoogieTranslator plug-in.
+ * 
+ * The ULTIMATE CACSL2BoogieTranslator plug-in is free software: you can redistribute it and/or modify
+ * it under the terms of the GNU Lesser General Public License as published
+ * by the Free Software Foundation, either version 3 of the License, or
+ * (at your option) any later version.
+ * 
+ * The ULTIMATE CACSL2BoogieTranslator plug-in is distributed in the hope that it will be useful,
+ * but WITHOUT ANY WARRANTY; without even the implied warranty of
+ * MERCHANTABILITY or FITNESS FOR A PARTICULAR PURPOSE.  See the
+ * GNU Lesser General Public License for more details.
+ * 
+ * You should have received a copy of the GNU Lesser General Public License
+ * along with the ULTIMATE CACSL2BoogieTranslator plug-in. If not, see <http://www.gnu.org/licenses/>.
+ * 
+ * Additional permission under GNU GPL version 3 section 7:
+ * If you modify the ULTIMATE CACSL2BoogieTranslator plug-in, or any covered work, by linking
+ * or combining it with Eclipse RCP (or a modified version of Eclipse RCP), 
+ * containing parts covered by the terms of the Eclipse Public License, the 
+ * licensors of the ULTIMATE CACSL2BoogieTranslator plug-in grant you additional permission 
+ * to convey the resulting work.
+ */
+package de.uni_freiburg.informatik.ultimate.cdt.translation.implementation.base.cHandler;
+
+import java.math.BigInteger;
+import java.util.ArrayList;
+import java.util.Arrays;
+import java.util.Collection;
+import java.util.LinkedHashMap;
+import java.util.LinkedHashSet;
+import java.util.Map.Entry;
+import java.util.Set;
+
+import org.apache.log4j.Logger;
+
+import de.uni_freiburg.informatik.ultimate.cdt.translation.implementation.LocationFactory;
+import de.uni_freiburg.informatik.ultimate.cdt.translation.implementation.base.CHandler;
+import de.uni_freiburg.informatik.ultimate.cdt.translation.implementation.base.TypeHandler;
+import de.uni_freiburg.informatik.ultimate.cdt.translation.implementation.base.ExpressionTranslation.AExpressionTranslation;
+import de.uni_freiburg.informatik.ultimate.cdt.translation.implementation.container.c.CPrimitive;
+import de.uni_freiburg.informatik.ultimate.cdt.translation.implementation.container.c.CPrimitive.GENERALPRIMITIVE;
+import de.uni_freiburg.informatik.ultimate.cdt.translation.implementation.exception.UnsupportedSyntaxException;
+import de.uni_freiburg.informatik.ultimate.cdt.translation.implementation.result.CDeclaration;
+import de.uni_freiburg.informatik.ultimate.cdt.translation.implementation.result.ExpressionResult;
+import de.uni_freiburg.informatik.ultimate.cdt.translation.implementation.result.LocalLValue;
+import de.uni_freiburg.informatik.ultimate.cdt.translation.implementation.util.BoogieASTUtil;
+import de.uni_freiburg.informatik.ultimate.cdt.translation.implementation.util.SFO;
+import de.uni_freiburg.informatik.ultimate.cdt.translation.interfaces.Dispatcher;
+import de.uni_freiburg.informatik.ultimate.cdt.translation.interfaces.handler.ITypeHandler;
+import de.uni_freiburg.informatik.ultimate.model.boogie.ast.ASTType;
+import de.uni_freiburg.informatik.ultimate.model.boogie.ast.ArrayLHS;
+import de.uni_freiburg.informatik.ultimate.model.boogie.ast.AssignmentStatement;
+import de.uni_freiburg.informatik.ultimate.model.boogie.ast.AssumeStatement;
+import de.uni_freiburg.informatik.ultimate.model.boogie.ast.Attribute;
+import de.uni_freiburg.informatik.ultimate.model.boogie.ast.Body;
+import de.uni_freiburg.informatik.ultimate.model.boogie.ast.BooleanLiteral;
+import de.uni_freiburg.informatik.ultimate.model.boogie.ast.CallStatement;
+import de.uni_freiburg.informatik.ultimate.model.boogie.ast.ConstDeclaration;
+import de.uni_freiburg.informatik.ultimate.model.boogie.ast.Declaration;
+import de.uni_freiburg.informatik.ultimate.model.boogie.ast.Expression;
+import de.uni_freiburg.informatik.ultimate.model.boogie.ast.FunctionDeclaration;
+import de.uni_freiburg.informatik.ultimate.model.boogie.ast.IdentifierExpression;
+import de.uni_freiburg.informatik.ultimate.model.boogie.ast.IntegerLiteral;
+import de.uni_freiburg.informatik.ultimate.model.boogie.ast.LeftHandSide;
+import de.uni_freiburg.informatik.ultimate.model.boogie.ast.ModifiesSpecification;
+import de.uni_freiburg.informatik.ultimate.model.boogie.ast.NamedAttribute;
+import de.uni_freiburg.informatik.ultimate.model.boogie.ast.PrimitiveType;
+import de.uni_freiburg.informatik.ultimate.model.boogie.ast.Procedure;
+import de.uni_freiburg.informatik.ultimate.model.boogie.ast.RequiresSpecification;
+import de.uni_freiburg.informatik.ultimate.model.boogie.ast.Specification;
+import de.uni_freiburg.informatik.ultimate.model.boogie.ast.Statement;
+import de.uni_freiburg.informatik.ultimate.model.boogie.ast.StringLiteral;
+import de.uni_freiburg.informatik.ultimate.model.boogie.ast.StructConstructor;
+import de.uni_freiburg.informatik.ultimate.model.boogie.ast.TypeDeclaration;
+import de.uni_freiburg.informatik.ultimate.model.boogie.ast.VarList;
+import de.uni_freiburg.informatik.ultimate.model.boogie.ast.VariableDeclaration;
+import de.uni_freiburg.informatik.ultimate.model.boogie.ast.VariableLHS;
+import de.uni_freiburg.informatik.ultimate.model.location.ILocation;
+
+/**
+ * Class caring for some post processing steps, like creating an initializer
+ * procedure and the start procedure.
+ * 
+ * @author Markus Lindenmann
+ * @date 12.10.2012
+ */
+public class PostProcessor {
+	/**
+	 * Holds the Boogie identifiers of the initialized global variables. Used
+	 * for filling the modifies clause of Ultimate.start and Ultimate.init.
+	 */
+	private final LinkedHashSet<String> mInitializedGlobals;
+
+	private final Dispatcher mDispatcher;
+	private final Logger mLogger;
+	
+	private final AExpressionTranslation m_ExpressionTranslation;
+
+	/*
+	 * Decides if the PostProcessor declares the special function that we use for
+	 * converting Boogie-Real to a Boogie-Int.
+	 * This is needed when we do a cast from float to int in C.
+	 */
+	public boolean m_DeclareToIntFunction = false;
+
+	/**
+	 * Constructor.
+	 */
+	public PostProcessor(Dispatcher dispatcher, Logger logger, AExpressionTranslation expressionTranslation) {
+		mInitializedGlobals = new LinkedHashSet<String>();
+		mDispatcher = dispatcher;
+		mLogger = logger;
+		m_ExpressionTranslation = expressionTranslation;
+	}
+
+
+	/**
+	 * Start method for the post processing.
+	 * 
+	 * @param main
+	 *            a reference to the main dispatcher.
+	 * @param loc
+	 *            the location of the translation unit.
+	 * @param memoryHandler 
+	 * @param arrayHandler
+	 *            a reference to the arrayHandler.
+	 * @param structHandler 
+	 * @param typeHandler 
+	 * @param initStatements
+	 *            a list of all global init statements.
+	 * @param procedures
+	 *            a list of all procedures in the TU.
+	 * @param modifiedGlobals
+	 *            modified globals for all procedures.
+	 * @param undefinedTypes
+	 *            a list of used, but not declared types.
+	 * @param functions
+	 *            a list of functions to add to the TU.
+	 * @param mDeclarationsGlobalInBoogie 
+	 * @param expressionTranslation 
+	 * @param uninitGlobalVars
+	 *            a set of uninitialized global variables.
+	 * @return a declaration list holding the init() and start() procedure.
+	 */
+	public ArrayList<Declaration> postProcess(Dispatcher main, ILocation loc, MemoryHandler memoryHandler, 
+			ArrayHandler arrayHandler, FunctionHandler functionHandler, StructHandler structHandler,
+			TypeHandler typeHandler, Set<String> undefinedTypes, 
+			LinkedHashMap<Declaration,CDeclaration> mDeclarationsGlobalInBoogie, AExpressionTranslation expressionTranslation) {
+		ArrayList<Declaration> decl = new ArrayList<Declaration>();
+		decl.addAll(declareUndefinedTypes(loc, undefinedTypes));
+		decl.addAll(createUltimateInitProcedure(loc, main, memoryHandler, arrayHandler, functionHandler, structHandler,
+				mDeclarationsGlobalInBoogie, expressionTranslation));
+		decl.addAll(createUltimateStartProcedure(main, loc, functionHandler));
+		decl.addAll(declareFunctionPointerProcedures(main, functionHandler, memoryHandler, structHandler));
+		decl.addAll(declareConversionFunctions(main, functionHandler, memoryHandler, structHandler));
+		return decl;
+	}
+	
+	private ArrayList<Declaration> declareConversionFunctions(
+			Dispatcher main, FunctionHandler functionHandler, 
+			MemoryHandler memoryHandler, StructHandler structHandler) {
+
+		ILocation ignoreLoc = LocationFactory.createIgnoreCLocation();
+
+		ArrayList<Declaration> decls = new ArrayList<>();
+		
+		
+		// function to_int
+		String inReal = "inReal";
+//		IdentifierExpression inRealIdex = new IdentifierExpression(ignoreLoc, inReal);
+		String outInt = "outInt";
+//		IdentifierExpression outIntIdex = new IdentifierExpression(ignoreLoc, outInt);
+		VarList realParam = new VarList(ignoreLoc, new String[] {  }, new PrimitiveType(ignoreLoc, SFO.REAL));
+		VarList[] oneRealParam = new VarList[] { realParam };
+		VarList intParam = new VarList(ignoreLoc, new String[] { outInt }, new PrimitiveType(ignoreLoc, SFO.INT));
+//		VarList[] oneIntParam = new VarList[] { intParam };
+//		Expression inRealGeq0 = new BinaryExpression(ignoreLoc, 
+//				BinaryExpression.Operator.COMPGEQ, inRealIdex, new IntegerLiteral(ignoreLoc, SFO.NR0));
+//		
+//		Expression roundDown = new BinaryExpression(ignoreLoc, BinaryExpression.Operator.LOGICAND,
+//				new BinaryExpression(ignoreLoc, BinaryExpression.Operator.COMPLEQ, 
+//						new BinaryExpression(ignoreLoc, BinaryExpression.Operator.ARITHMINUS, inRealIdex, new IntegerLiteral(ignoreLoc, SFO.NR1)),
+//						outIntIdex),
+//				new BinaryExpression(ignoreLoc, BinaryExpression.Operator.COMPLEQ, 
+//						outIntIdex,
+//						inRealIdex));
+//		Expression roundUp = new BinaryExpression(ignoreLoc, BinaryExpression.Operator.LOGICAND,
+//				new BinaryExpression(ignoreLoc, BinaryExpression.Operator.COMPLEQ, 
+//						inRealIdex,
+//						outIntIdex),
+//			new BinaryExpression(ignoreLoc, BinaryExpression.Operator.COMPLEQ, 
+//						new BinaryExpression(ignoreLoc, BinaryExpression.Operator.ARITHPLUS, inRealIdex, new IntegerLiteral(ignoreLoc, SFO.NR1)),
+//						outIntIdex));
+//			
+//		Specification toIntSpec = new EnsuresSpecification(ignoreLoc, false, new IfThenElseExpression(ignoreLoc, inRealGeq0, roundDown, roundUp));
+//		decls.add(new Procedure(ignoreLoc, new Attribute[0], SFO.TO_INT, new String[0], oneRealParam, oneIntParam, new Specification[] { toIntSpec }, null));
+
+		if (m_DeclareToIntFunction ) {
+			decls.add(new FunctionDeclaration(ignoreLoc, new Attribute[0], SFO.TO_INT, new String[0], oneRealParam, intParam));
+		}
+
+		return decls;
+	}
+
+	private ArrayList<Declaration> declareFunctionPointerProcedures(
+			Dispatcher main, FunctionHandler functionHandler, 
+			MemoryHandler memoryHandler, StructHandler structHandler) {
+		ILocation ignoreLoc = LocationFactory.createIgnoreCLocation();
+		ArrayList<Declaration> result = new ArrayList<>();
+//		for (CFunction cFunc : functionHandler.functionSignaturesThatHaveAFunctionPointer) {
+		for (ProcedureSignature cFunc : functionHandler.functionSignaturesThatHaveAFunctionPointer) {
+//			String procName = cFunc.functionSignatureAsProcedureName();
+			String procName = cFunc.toString();
+			
+			VarList[] inParams = functionHandler.getProcedures().get(procName).getInParams();
+			VarList[] outParams = functionHandler.getProcedures().get(procName).getOutParams();
+			assert outParams.length <= 1;
+			Procedure functionPointerMuxProc = new Procedure(ignoreLoc, new Attribute[0], 
+					procName, 
+					new String[0], 
+					inParams, 
+					outParams, 
+//					FIXME: it seems an odd convention that giving it "null" as Specification makes it an implementation 
+					//(instead of a procedure) in Boogie
+//					new Specification[0], 
+					null, 
+					functionHandler.getFunctionPointerFunctionBody(ignoreLoc, main, memoryHandler, structHandler, procName, cFunc, inParams, outParams));
+			result.add(functionPointerMuxProc);
+		}
+		return result;
+	}
+
+
+	/**
+	 * Declares a type for each identifier in the set.
+	 * 
+	 * @param loc
+	 *            the location to be used for the declarations.
+	 * @param undefinedTypes
+	 *            a list of undefined, but used types.
+	 * @return a list of type declarations.
+	 */
+	private static Collection<? extends Declaration> declareUndefinedTypes(
+			final ILocation loc, final Set<String> undefinedTypes) {
+		ArrayList<Declaration> decl = new ArrayList<Declaration>();
+		for (String s : undefinedTypes) {
+			decl.add(new TypeDeclaration(loc, new Attribute[0], false, s,
+					new String[0]));
+		}
+		return decl;
+	}
+
+	/**
+	 * Create the Ultimate initializer procedure for global variables.
+	 * 
+	 * @param translationUnitLoc
+	 *            the location of the translation unit. declaration.
+	 * @param main
+	 *            a reference to the main dispatcher.
+	 * @param memoryHandler 
+	 * @param arrayHandler
+	 *            a reference to the arrayHandler.
+	 * @param structHandler 
+	 * @param declarationsGlobalInBoogie 
+	 * @param initStatements
+	 *            a list of all global init statements.
+	 * @param uninitGlobalVars
+	 *            a set of uninitialized global variables.
+	 * @return a list the initialized variables.
+	 */
+	private ArrayList<Declaration> createUltimateInitProcedure(ILocation translationUnitLoc,
+			Dispatcher main, MemoryHandler memoryHandler, ArrayHandler arrayHandler, FunctionHandler functionHandler,   
+			StructHandler structHandler, LinkedHashMap<Declaration, CDeclaration> declarationsGlobalInBoogie, 
+			AExpressionTranslation expressionTranslation) {
+		functionHandler.beginUltimateInit(main, translationUnitLoc, SFO.INIT);
+		ArrayList<Statement> initStatements = new ArrayList<Statement>();
+
+		ArrayList<Declaration> decl = new ArrayList<Declaration>();
+		ArrayList<VariableDeclaration> initDecl = new ArrayList<VariableDeclaration>();
+		if (main.isMMRequired()) {
+			if (memoryHandler.getRequiredMemoryModelFeatures().isMemoryModelInfrastructureRequired()) {
+				Expression zero = m_ExpressionTranslation.constructLiteralForIntegerType(
+						translationUnitLoc, m_ExpressionTranslation.getCTypeOfPointerComponents(), BigInteger.ZERO);
+				LeftHandSide[] lhs = new LeftHandSide[] { new ArrayLHS(translationUnitLoc,
+						new VariableLHS(translationUnitLoc, SFO.VALID),
+						new Expression[] { zero }) };
+				Expression[] rhs = new Expression[] { new BooleanLiteral(translationUnitLoc, false) };
+				initStatements.add(0, new AssignmentStatement(translationUnitLoc, lhs, rhs));
+				mInitializedGlobals.add(SFO.VALID);
+			}
+
+			VariableLHS slhs = new VariableLHS(translationUnitLoc, SFO.NULL);
+			initStatements.add(0, new AssignmentStatement(translationUnitLoc, 
+					new LeftHandSide[] { slhs }, 
+					new Expression[] { new StructConstructor(translationUnitLoc, new String[]{"base", "offset"}, 
+							new Expression[]{
+							expressionTranslation.constructLiteralForIntegerType(translationUnitLoc, expressionTranslation.getCTypeOfPointerComponents(), BigInteger.ZERO),
+							expressionTranslation.constructLiteralForIntegerType(translationUnitLoc, expressionTranslation.getCTypeOfPointerComponents(), BigInteger.ZERO)
+							})}));
+			mInitializedGlobals.add(SFO.NULL);
+		}
+		for (Statement stmt : initStatements) {
+			if (stmt instanceof AssignmentStatement) {
+				AssignmentStatement ass = (AssignmentStatement) stmt;
+				assert ass.getLhs().length == 1; // by construction ...
+				LeftHandSide lhs = ass.getLhs()[0];
+				String id = BoogieASTUtil.getLHSId(lhs);
+				mInitializedGlobals.add(id);
+			}
+		}
+
+		//initialization for statics and other globals
+		for (Entry<Declaration, CDeclaration> en : declarationsGlobalInBoogie.entrySet()) {
+			if (en.getKey() instanceof TypeDeclaration || en.getKey() instanceof ConstDeclaration)
+				continue;
+			ILocation currentDeclsLoc = en.getKey().getLocation();
+			ExpressionResult initializer = en.getValue().getInitializer();
+			
+			/*
+			 * global variables with external linkage are not implicitly initialized. (They are initialized by 
+			 * the module that provides them..)
+			 */
+//			if (main.cHandler.getSymbolTable().get(en.getValue().getName(), currentDeclsLoc).isExtern())
+			if (en.getValue().isExtern())
+				continue;
+
+			for (VarList vl  : ((VariableDeclaration) en.getKey()).getVariables()) {
+				for (String id : vl.getIdentifiers()) {
+					if (main.cHandler.isHeapVar(id)) {
+						LocalLValue llVal = new LocalLValue(new VariableLHS(currentDeclsLoc, id), en.getValue().getType());
+						initStatements.add(memoryHandler.getMallocCall(main, functionHandler, 
+								llVal, currentDeclsLoc));
+					}
+
+					//					if (initializer != null) {
+					//						assert ((VariableDeclaration)en.getKey()).getVariables().length == 1 
+					//								&& ((VariableDeclaration)en.getKey()).getVariables()[0].getIdentifiers().length == 1;
+					ExpressionResult initRex = 
+							main.cHandler.getInitHandler().initVar(currentDeclsLoc, main, 
+									new VariableLHS(currentDeclsLoc, id), en.getValue().getType(), initializer);
+					initStatements.addAll(initRex.stmt);
+					initStatements.addAll(CHandler.createHavocsForAuxVars(initRex.auxVars));
+					for (Declaration d : initRex.decl)
+						initDecl.add((VariableDeclaration) d);
+					//					} else { //no initializer --> default initialization
+					//						ResultExpression nullInitializer = main.cHandler.getInitHandler().initVar(loc, main, 
+					//								new VariableLHS(loc, id), en.getValue().getType(), null) ;
+					//
+					//						initStatements.addAll(nullInitializer.stmt);
+					//						initStatements.addAll(CHandler.createHavocsForNonMallocAuxVars(nullInitializer.auxVars));
+					//						for (Declaration d : nullInitializer.decl)
+					//							initDecl.add((VariableDeclaration) d);
+					//					}
+				}
+			}
+			for (VarList vl  : ((VariableDeclaration) en.getKey()).getVariables())
+				mInitializedGlobals.addAll(Arrays.asList(vl.getIdentifiers()));
+		}
+
+		mInitializedGlobals.addAll(functionHandler.getModifiedGlobals().get(SFO.INIT));
+
+		Specification[] specsInit = new Specification[1];
+
+		VariableLHS[] modifyList = new VariableLHS[mInitializedGlobals.size()];
+		int i = 0;
+		for (String var: mInitializedGlobals) {
+			modifyList[i++] = new VariableLHS(translationUnitLoc, var);
+		}
+		specsInit[0] = new ModifiesSpecification(translationUnitLoc, false, modifyList);
+		Procedure initProcedureDecl = new Procedure(translationUnitLoc, new Attribute[0], SFO.INIT, new String[0],
+				new VarList[0], new VarList[0], specsInit, null);
+		Body initBody = new Body(translationUnitLoc,
+				initDecl.toArray(new VariableDeclaration[0]),
+				initStatements.toArray(new Statement[0]));
+		decl.add(new Procedure(translationUnitLoc, new Attribute[0], SFO.INIT, new String[0],
+				new VarList[0], new VarList[0], null, initBody));
+
+		functionHandler.endUltimateInit(main, initProcedureDecl, SFO.INIT);
+		return decl;
+	}
+
+
+
+	/**
+	 * Create the Ultimate start procedure, calling the init method, and the
+	 * checked method (defined in an Eclipse setting).
+	 * 
+	 * @param main
+	 *            a reference to the main dispatcher.
+	 * 
+	 * @param loc
+	 *            the location of the translation unit.
+	 * @param procedures
+	 *            a list of all procedures in the TU.
+	 * @param modifiedGlobals
+	 *            modified globals for all procedures.
+	 * @return declarations and implementation of the start procedure.
+	 */
+	private ArrayList<Declaration> createUltimateStartProcedure(
+			Dispatcher main, ILocation loc, FunctionHandler functionHandler) {
+		LinkedHashMap<String, Procedure> procedures = functionHandler.getProcedures();
+		String checkedMethod = main.getCheckedMethod();
+		ArrayList<Declaration> decl = new ArrayList<Declaration>();
+
+		if (!checkedMethod.equals(SFO.EMPTY)
+				&& procedures.containsKey(checkedMethod)) {
+			mLogger.info("Settings: Checked method=" + checkedMethod);
+
+			LinkedHashMap<String, LinkedHashSet<String>> modifiedGlobals = functionHandler.getModifiedGlobals();
+			functionHandler.beginUltimateInit(main, loc, SFO.START);
+			
+			Procedure startDeclaration = null;
+			Specification[] specsStart = new Specification[0];
+
+			if (!functionHandler.getCallGraph().containsKey(SFO.START))
+				functionHandler.getCallGraph().put(SFO.START, new LinkedHashSet<String>());
+			functionHandler.getCallGraph().get(SFO.START).add(SFO.INIT);
+
+			functionHandler.getCallGraph().get(SFO.START).add(checkedMethod);
+
+			ArrayList<Statement> startStmt = new ArrayList<Statement>();
+			ArrayList<VariableDeclaration> startDecl = new ArrayList<VariableDeclaration>();
+			specsStart = new Specification[1];
+			startStmt.add(new CallStatement(loc, false, new VariableLHS[0],
+					SFO.INIT, new Expression[0]));
+			VarList[] checkedMethodOutParams = procedures.get(checkedMethod).getOutParams();
+			VarList[] checkedMethodInParams = procedures.get(checkedMethod).getInParams();
+			Specification[] checkedMethodSpec = procedures.get(checkedMethod).getSpecification();
+
+			//find out the requires specs of the checked method and assume it before its start
+			ArrayList<Statement> reqSpecsAssumes = new ArrayList<>();
+			for (Specification spec : checkedMethodSpec)
+				if (spec instanceof RequiresSpecification)
+					reqSpecsAssumes.add(
+							new AssumeStatement(loc, 
+									((RequiresSpecification) spec).getFormula()));
+			startStmt.addAll(reqSpecsAssumes);
+			
+			ArrayList<Expression> args = new ArrayList<Expression>();
+			if (checkedMethodInParams.length > 0) {
+				startDecl
+				.add(new VariableDeclaration(loc, new Attribute[0], checkedMethodInParams));
+				for (VarList arg : checkedMethodInParams) {
+					assert arg.getIdentifiers().length == 1; // by construction
+					String id = arg.getIdentifiers()[0];
+					args.add(new IdentifierExpression(loc, id));
+				}
+			}
+			if (checkedMethodOutParams.length != 0) {
+				assert checkedMethodOutParams.length == 1;
+				// there is 1(!) return value
+				String checkMethodRet = main.nameHandler
+						.getTempVarUID(SFO.AUXVAR.RETURNED, null);
+				main.cHandler.getSymbolTable().addToReverseMap(checkMethodRet,
+						SFO.NO_REAL_C_VAR + checkMethodRet, loc);
+				VarList tempVar = new VarList(loc,
+						new String[] { checkMethodRet }, checkedMethodOutParams[0].getType());
+				VariableDeclaration tmpVar = new VariableDeclaration(loc,
+						new Attribute[0], new VarList[] { tempVar });
+				startDecl.add(tmpVar);
+				startStmt.add(new CallStatement(loc, false,
+						new VariableLHS[] { new VariableLHS(loc, checkMethodRet) }, 
+						checkedMethod, args.toArray(new Expression[0])));
+			} else { // void
+				startStmt.add(new CallStatement(loc, false, new VariableLHS[0],
+						checkedMethod, args.toArray(new Expression[0])));
+			}
+
+			LinkedHashSet<VariableLHS> startModifiesClause = new LinkedHashSet<VariableLHS>();
+			for (String id: mInitializedGlobals)
+				startModifiesClause.add(new VariableLHS(loc, id));
+			//			if (mSomethingOnHeapIsInitialized) {
+			//				for (String t : new String[] { SFO.INT, SFO.POINTER,
+			//						SFO.REAL/*, SFO.BOOL */}) {
+			//					startModifiesClause.add(new VariableLHS(loc, SFO.MEMORY + "_" + t));
+			//				}		
+			//			}
+			for (String id: modifiedGlobals.get(checkedMethod))
+				startModifiesClause.add(new VariableLHS(loc, id));
+			specsStart[0] = new ModifiesSpecification(loc, false,
+					startModifiesClause.toArray(new VariableLHS[0]));
+
+			Body startBody = new Body(loc,
+					startDecl.toArray(new VariableDeclaration[0]),
+					startStmt.toArray(new Statement[0]));
+			decl.add(new Procedure(loc, new Attribute[0], SFO.START,
+					new String[0], new VarList[0], new VarList[0], null,
+					startBody));
+
+			//		} else if (!checkMethod.equals(SFO.EMPTY) //alex, 28.5.2014: this should be obsolete as in this case, DetermineNecessaryDeclarations should have made the warning
+			//				&& !procedures.containsKey(checkMethod)) {
+			//			String msg = "You specified the starting procedure: "
+			//					+ checkMethod
+			//					+ "\n The program does not have this method. ULTIMATE will continue in library mode (i.e., each procedure can be starting procedure and global variables are not initialized).";
+			//			Dispatcher.warn(loc, msg);
+			
+			startDeclaration = new Procedure(loc, new Attribute[0], SFO.START,
+					new String[0], new VarList[0], new VarList[0], specsStart,
+					null);
+			functionHandler.endUltimateInit(main, startDeclaration, SFO.START);
+		} else {
+			mLogger.info("Settings: Library mode!");
+			if (procedures.containsKey("main")) {
+				String msg = "You selected the library mode (i.e., each procedure can be starting procedure and global variables are not initialized). This program contains a \"main\" procedure. Maybe you wanted to select the \"main\" procedure as starting procedure.";
+				mDispatcher.warn(loc, msg);
+			}
+		}
+		return decl;
+	}
+	
+	/**
+	 * Generate type declarations like, e.g., the following.   
+	 *     type { :isUnsigned true } { :bitsize 16 } C_USHORT = bv16;
+	 * This allow us to use type synonyms like C_USHORT during the translation.
+	 * This is yet not consequently implemented.
+	 * This is desired not only for bitvectors: it makes our translation more
+	 * modular and can ease debugging.
+	 * However, that this located in this class and fixed to bitvectors is a
+	 * workaround.
+	 * @param typeHandler 
+	 */
+	public static ArrayList<Declaration> declarePrimitiveDataTypeSynonyms(ILocation loc, 
+			TypeSizes typeSizes, TypeHandler typeHandler) {
+		ArrayList<Declaration> decls = new ArrayList<Declaration>();
+		for (CPrimitive.PRIMITIVE cPrimitive: CPrimitive.PRIMITIVE.values()) {
+			CPrimitive cPrimitiveO = new CPrimitive(cPrimitive);
+			if (cPrimitiveO.getGeneralType() == GENERALPRIMITIVE.INTTYPE) {
+				Attribute[] attributes = new Attribute[2];
+				attributes[0] = new NamedAttribute(loc, "isUnsigned", 
+						new Expression[]{ new BooleanLiteral(loc, cPrimitiveO.isUnsigned())});
+				int bytesize = typeSizes.getSize(cPrimitive);
+				int bitsize = bytesize * 8;
+				attributes[1] = new NamedAttribute(loc, "bitsize", 
+						new Expression[]{ new IntegerLiteral(loc, String.valueOf(bitsize))});
+				String identifier = "C_" + cPrimitive.name();
+				String[] typeParams = new String[0];
+				String name= "bv" + bitsize;
+				ASTType astType = typeHandler.bytesize2asttype(loc, GENERALPRIMITIVE.INTTYPE, bytesize);
+				decls.add(new TypeDeclaration(loc, attributes, false, identifier, typeParams , astType));
+			}
+		}
+		return decls;
+	}
+
+	/**
+	 * Generate FloatingPoint types
+	 * @param loc
+	 * @param typesizes
+	 * @param typeHandler
+	 * @return
+	 */
+	public static ArrayList<Declaration> declareFloatDataTypes(ILocation loc,
+			TypeSizes typesizes, TypeHandler typeHandler) {
+		ArrayList<Declaration> decls = new ArrayList<Declaration>();
+		for (CPrimitive.PRIMITIVE cPrimitive: CPrimitive.PRIMITIVE.values()) {
+			
+			CPrimitive cPrimitive0 = new CPrimitive(cPrimitive);
+			
+			if (cPrimitive0.getGeneralType() == GENERALPRIMITIVE.FLOATTYPE
+					&& !cPrimitive0.isComplexType()) {
+				Attribute[] attributes = new Attribute[2];
+				attributes[0] = new NamedAttribute(loc, "builtin", new Expression[]{new StringLiteral(loc, "FloatingPoint")});
+				int bytesize = typesizes.getSize(cPrimitive);
+				int[] indices = new int[2];
+				String name = null;
+				switch (bytesize) {
+					case 4:
+						indices[0] = 8;
+						indices[1] = 24;
+						name = "float";
+						break;
+					case 8:
+						indices[0] = 11;
+						indices[1] = 53;
+						name = "double";
+						break;
+					case 16:
+						indices[0] = 15;
+						indices[1] = 113;
+						name = "long_double";
+						break;
+					default:
+						throw new UnsupportedSyntaxException(loc, "unknown primitive type");
+				}
+				attributes[1] = new NamedAttribute(loc, "indices",
+						new Expression[]{	new IntegerLiteral(loc, String.valueOf(indices[0])),
+											new IntegerLiteral(loc, String.valueOf(indices[1]))});
+				String identifier = "C_" + cPrimitive.name();
+				String[] typeParams = new String[0];
+				decls.add(new TypeDeclaration(loc, attributes, false, identifier, typeParams ));
+				
+			}
+		}	
+			
+			
+		return decls;
+	}
+			
+}