/*
 * Copyright (C) 2014-2015 Alexander Nutz (nutz@informatik.uni-freiburg.de)
 * Copyright (C) 2015 University of Freiburg
 *
 * This file is part of the ULTIMATE CACSL2BoogieTranslator plug-in.
 *
 * The ULTIMATE CACSL2BoogieTranslator plug-in is free software: you can redistribute it and/or modify
 * it under the terms of the GNU Lesser General Public License as published
 * by the Free Software Foundation, either version 3 of the License, or
 * (at your option) any later version.
 *
 * The ULTIMATE CACSL2BoogieTranslator plug-in is distributed in the hope that it will be useful,
 * but WITHOUT ANY WARRANTY; without even the implied warranty of
 * MERCHANTABILITY or FITNESS FOR A PARTICULAR PURPOSE.  See the
 * GNU Lesser General Public License for more details.
 *
 * You should have received a copy of the GNU Lesser General Public License
 * along with the ULTIMATE CACSL2BoogieTranslator plug-in. If not, see <http://www.gnu.org/licenses/>.
 *
 * Additional permission under GNU GPL version 3 section 7:
 * If you modify the ULTIMATE CACSL2BoogieTranslator plug-in, or any covered work, by linking
 * or combining it with Eclipse RCP (or a modified version of Eclipse RCP),
 * containing parts covered by the terms of the Eclipse Public License, the
 * licensors of the ULTIMATE CACSL2BoogieTranslator plug-in grant you additional permission
 * to convey the resulting work.
 */
package de.uni_freiburg.informatik.ultimate.cdt.translation.implementation.base;

import java.util.ArrayDeque;
import java.util.LinkedHashMap;
import java.util.LinkedHashSet;
import java.util.Map;
import java.util.Map.Entry;
import java.util.Stack;

import org.eclipse.cdt.core.dom.ast.ASTVisitor;
import org.eclipse.cdt.core.dom.ast.IASTCompositeTypeSpecifier;
import org.eclipse.cdt.core.dom.ast.IASTCompoundStatement;
import org.eclipse.cdt.core.dom.ast.IASTDeclSpecifier;
import org.eclipse.cdt.core.dom.ast.IASTDeclaration;
import org.eclipse.cdt.core.dom.ast.IASTDeclarator;
import org.eclipse.cdt.core.dom.ast.IASTElaboratedTypeSpecifier;
import org.eclipse.cdt.core.dom.ast.IASTEnumerationSpecifier;
import org.eclipse.cdt.core.dom.ast.IASTEnumerationSpecifier.IASTEnumerator;
import org.eclipse.cdt.core.dom.ast.IASTEqualsInitializer;
import org.eclipse.cdt.core.dom.ast.IASTExpression;
import org.eclipse.cdt.core.dom.ast.IASTForStatement;
import org.eclipse.cdt.core.dom.ast.IASTFunctionCallExpression;
import org.eclipse.cdt.core.dom.ast.IASTFunctionDeclarator;
import org.eclipse.cdt.core.dom.ast.IASTFunctionDefinition;
import org.eclipse.cdt.core.dom.ast.IASTIdExpression;
import org.eclipse.cdt.core.dom.ast.IASTInitializer;
import org.eclipse.cdt.core.dom.ast.IASTNamedTypeSpecifier;
import org.eclipse.cdt.core.dom.ast.IASTNode;
import org.eclipse.cdt.core.dom.ast.IASTParameterDeclaration;
import org.eclipse.cdt.core.dom.ast.IASTSimpleDeclSpecifier;
import org.eclipse.cdt.core.dom.ast.IASTSimpleDeclaration;
import org.eclipse.cdt.core.dom.ast.IASTStatement;
import org.eclipse.cdt.core.dom.ast.IASTSwitchStatement;
import org.eclipse.cdt.core.dom.ast.IASTTranslationUnit;
import org.eclipse.cdt.core.dom.ast.IASTTypeId;
import org.eclipse.cdt.internal.core.dom.parser.c.CASTFunctionDeclarator;
import org.eclipse.cdt.internal.core.dom.parser.c.CASTSimpleDeclaration;

import de.uni_freiburg.informatik.ultimate.cdt.translation.implementation.LocationFactory;
import de.uni_freiburg.informatik.ultimate.cdt.translation.implementation.util.SFO;
import de.uni_freiburg.informatik.ultimate.cdt.translation.interfaces.Dispatcher;
import de.uni_freiburg.informatik.ultimate.util.datastructures.LinkedScopedHashMap;

/**
 * @author nutz
 * @date May 2014
 */
public class DetermineNecessaryDeclarations extends ASTVisitor {
	/**
	 * The symbol table for this class
	 */
	private final LinkedScopedHashMap<String, IASTDeclaration> mLocalSymbolTable;
	/**
	 * The table containing all functions.
	 */
<<<<<<< HEAD
	private final Map<String, IASTNode> mFunctionTable;
	// private LinkedHashMap<String, IASTFunctionDefinition> functionTable;
=======
	private final LinkedHashMap<String, IASTNode> mFunctionTable;
>>>>>>> c4987b84

	private final Stack<IASTDeclaration> mCurrentDeclarationStack;

	private final Map<IASTDeclaration, LinkedHashSet<IASTDeclaration>> mDependencyGraph;

	private final Map<String, IASTDeclaration> mDependencyGraphPreliminaryInverse;

	private final LinkedHashSet<IASTDeclaration> mReachableDeclarations;

	private final String mCheckedMethod;
	private IASTTranslationUnit mTranslationUnit;
	private final Dispatcher mDispatcher;
	private final Map<String, Integer> mFunctionToIndex;

	public DetermineNecessaryDeclarations(final String checkedMethod, final Dispatcher dispatcher,
			final Map<String, IASTNode> fT, final Map<String, Integer> functionToIndex) {
		mDispatcher = dispatcher;
		shouldVisitParameterDeclarations = true;
		shouldVisitTranslationUnit = true;
		shouldVisitDeclarations = true;
		shouldVisitExpressions = true;
		shouldVisitDeclSpecifiers = true;
		shouldVisitTypeIds = true;
		shouldVisitInitializers = true;
		shouldVisitStatements = true;
		shouldVisitEnumerators = true;
		mLocalSymbolTable = new LinkedScopedHashMap<>();
		mFunctionTable = fT;
		mDependencyGraph = new LinkedHashMap<>();
		mDependencyGraphPreliminaryInverse = new LinkedHashMap<>();
		mReachableDeclarations = new LinkedHashSet<>();
		mCurrentDeclarationStack = new Stack<>();
		mCheckedMethod = checkedMethod;
		mFunctionToIndex = functionToIndex;
	}

	@Override
	public int visit(final IASTDeclSpecifier declSpec) {
		if (declSpec instanceof IASTCompositeTypeSpecifier) {
			mLocalSymbolTable.beginScope();
		}
		return super.visit(declSpec);
	}

	@Override
	public int leave(final IASTDeclSpecifier declSpec) {
		if (declSpec instanceof IASTCompositeTypeSpecifier) {
			mLocalSymbolTable.endScope();
		}
		return super.leave(declSpec);
	}

	@Override
	public int visit(final IASTEnumerator enumerator) {
		mLocalSymbolTable.put(enumerator.getName().toString(), (IASTDeclaration) enumerator.getParent().getParent());
		return super.visit(enumerator);
	}

	@Override
	public int visit(final IASTParameterDeclaration declaration) {
		final IASTDeclSpecifier declSpec = declaration.getDeclSpecifier();
		IASTDeclaration funcDec = null;
		if (!mCurrentDeclarationStack.isEmpty()) {
			funcDec = mCurrentDeclarationStack.peek();
		} else {
			/* we are not inside a function definition, but may still be inside a function declaration
			 * one getParent to reach the declarator, the other one to get to the declaration
			 */
			IASTNode node = declaration;
			while (!(node instanceof IASTSimpleDeclaration)) {
				node = node.getParent();
			}
			funcDec = (IASTDeclaration) node;
		}
		if (declSpec instanceof IASTElaboratedTypeSpecifier) {
			// i.e. sth like struct/union/enum typename varname
			final IASTElaboratedTypeSpecifier elts = (IASTElaboratedTypeSpecifier) declSpec;
			final String name = getKindStringFromCompositeOrElaboratedTS(elts) + elts.getName().toString();
			final IASTDeclaration decOfName = mLocalSymbolTable.get(name);
			if (decOfName != null) {
				// if it is null, it must reference to a local declaration (of the same scope..) that we keep anyway
				// addDependency(currentFunOrStructDef.peek(), decOfName);
				addDependency(funcDec, decOfName);
			}
		} else if (declSpec instanceof IASTNamedTypeSpecifier) {
			final IASTNamedTypeSpecifier nts = (IASTNamedTypeSpecifier) declSpec;
			final String name = nts.getName().toString();
			final IASTDeclaration decOfName = mLocalSymbolTable.get(name);
			if (decOfName != null) {
				// if it is null, it must reference to a local declaration (of the same scope..) that we keep anyway
				addDependency(funcDec, decOfName);
			}
		} else if (declSpec instanceof IASTCompositeTypeSpecifier) {
			assert false : "a parameter type with composite type specifier: this seems to be an exotic case..";
		}
		return super.visit(declaration);
	}

	@Override
	public int visit(final IASTTypeId typeId) {
		String symbolName = "";
		if (typeId.getDeclSpecifier() instanceof IASTNamedTypeSpecifier) {
			symbolName = ((IASTNamedTypeSpecifier) typeId.getDeclSpecifier()).getName().toString();
		} else if (typeId.getDeclSpecifier() instanceof IASTElaboratedTypeSpecifier) {
			final IASTElaboratedTypeSpecifier elts = (IASTElaboratedTypeSpecifier) typeId.getDeclSpecifier();
			symbolName = getKindStringFromCompositeOrElaboratedTS(elts) + elts.getName().toString();
			// } else if (typeId.getDeclSpecifier() instanceof IASTCompositeTypeSpecifier) {
		}

		if (symbolName.isEmpty()) {
			return super.visit(typeId);
		}

		final IASTDeclaration symbolDec = mLocalSymbolTable.get(symbolName);
		if (symbolDec != null) {
			addDependency(mCurrentDeclarationStack.peek(), symbolDec);
		} else {
			mDependencyGraphPreliminaryInverse.put(symbolName, mCurrentDeclarationStack.peek());
		}
		return super.visit(typeId);
	}

	@Override
	public int visit(final IASTExpression expression) {
		if (expression instanceof IASTIdExpression) {
			return this.visit((IASTIdExpression) expression);
		} else if (expression instanceof IASTFunctionCallExpression) {
			return this.visit((IASTFunctionCallExpression) expression);
		} else {
			return super.visit(expression);
		}
	}

	public int visit(final IASTIdExpression expression) {
		final String symbolName = expression.getName().toString();
		final IASTDeclaration symbolDec = mLocalSymbolTable.get(symbolName);
		final IASTNode funDec = mFunctionTable.get(symbolName);
		if (symbolDec != null) {
			addDependency(mCurrentDeclarationStack.peek(), symbolDec);
		} else if (funDec != null) {
			addDependency(mCurrentDeclarationStack.peek(),
					getDeclarationFromFuncDefinitionOrFuncDeclarator(funDec));
		} else {
			mDependencyGraphPreliminaryInverse.put(symbolName, mCurrentDeclarationStack.peek());
		}
		return super.visit(expression);
	}

	public int visit(final IASTFunctionCallExpression expression) {
		final IASTExpression funNameEx = expression.getFunctionNameExpression();
		if (funNameEx instanceof IASTIdExpression) {
			final IASTIdExpression idEx = (IASTIdExpression) funNameEx;
			// IASTFunctionDefinition funcTableEntry = functionTable.get(idEx.getName().toString());
			final IASTDeclaration decFromFuncTableEntry =
					getDeclarationFromFuncDefinitionOrFuncDeclarator(mFunctionTable.get(idEx.getName().toString()));
			// if (funcTableEntry != null)
			if (decFromFuncTableEntry != null) {
				addDependency(mCurrentDeclarationStack.peek(), decFromFuncTableEntry);
			}
			final IASTDeclaration sTEntry = mLocalSymbolTable.get(idEx.getName().toString());
			if (sTEntry != null) {
				addDependency(mCurrentDeclarationStack.peek(), sTEntry);
			}
			if (sTEntry == null || decFromFuncTableEntry == null) {
				mDependencyGraphPreliminaryInverse.put(idEx.getName().toString(),
						mCurrentDeclarationStack.peek());
			}
		} else {
			// We add a dependency from the method/whatever the function pointer is used in to
			// all methods that a function pointer may point to (from PreRunner's analysis)
			for (final String fName : mFunctionToIndex.keySet()) {
				addDependency(mCurrentDeclarationStack.peek(),
						getDeclarationFromFuncDefinitionOrFuncDeclarator(mFunctionTable.get(fName)));
			}

		}
		return super.visit(expression);
	}

	private static IASTDeclaration getDeclarationFromFuncDefinitionOrFuncDeclarator(final IASTNode node) {
		if (node == null) {
			return null;
		} else if (node instanceof IASTFunctionDefinition) {
			return (IASTDeclaration) node;
		} else if (node instanceof IASTFunctionDeclarator) {
			IASTNode parent = node.getParent();
			while (!(parent instanceof IASTDeclaration)) {
				parent = parent.getParent();
			}
			return (IASTDeclaration) parent;
		} else {
			assert false : "should not happen";
			return null;
		}
	}

	@Override
	public int visit(final IASTDeclaration declaration) {
		if (declaration instanceof CASTSimpleDeclaration) {
			final boolean decIsGlobal = declaration.getParent() instanceof IASTTranslationUnit;
			final CASTSimpleDeclaration cSimpleDecl = (CASTSimpleDeclaration) declaration;
			final IASTDeclSpecifier declSpec = cSimpleDecl.getDeclSpecifier();

			if (decIsGlobal) {
				// we have a global declaration

				// if we have a global declaration of a structType with a name
				// for example: struct s { int x; };
				// we have to remember that struct name
				if (declSpec instanceof IASTCompositeTypeSpecifier) {
					final IASTCompositeTypeSpecifier cts = (IASTCompositeTypeSpecifier) declSpec;
					String declSpecName = cts.getName().toString();
					if (!declSpecName.isEmpty()) {
						// convention:
						// a struct/union/enum declaration is saved in the symbolTable under a key that includes
						// the struct/union/enum keyword --> otherwise we would have a collision
						// in case of something like typedef struct a a;
						final String structOrUnion = getKindStringFromCompositeOrElaboratedTS(cts);
						declSpecName = structOrUnion + declSpecName;
						mLocalSymbolTable.put(declSpecName, declaration);
					}
					addIfNecessaryPrelimInverseDependency(declaration, declSpecName);
				} else if (declSpec instanceof IASTEnumerationSpecifier) {
					final IASTEnumerationSpecifier es = (IASTEnumerationSpecifier) declSpec;
					final String declSpecName = es.getName().toString();
					if (!declSpecName.isEmpty()) {
						// convention:
						// a struct/union/enum declaration is saved in the symbolTable under a key that includes
						// the struct/union/enum keyword --> otherwise we would have a collision
						// in case of something like typedef struct a a;
						mLocalSymbolTable.put("enum " + declSpecName, declaration);
					}

				}

				// each declarator of a global declaration has to be stored in the symbolTable
				// --> we check all uses in IdExpression and add a dependecy to the declarator accordingly
				// the symbolTable connects identifer and declarator
				for (final IASTDeclarator d : cSimpleDecl.getDeclarators()) {
					final IASTDeclarator nd = getInnermostFromNestedDeclarators(d);

					final String declaratorName = nd.getName().toString();
					mLocalSymbolTable.put(declaratorName, declaration);
					addIfNecessaryPrelimInverseDependency(declaration, declaratorName);
				}
			} else {
				// we have a local declaration

				/*
				 * if we use a globally defined type, this introduces a dependency for example in the program ----
				 * typedef int _int; struct s { _int i; }; ---- this code section will introduce a dependency struct s
				 * {...}; --> typedef int _int;
				 *
				 * when we visit the declaration _int i;
				 */
				if (declSpec instanceof IASTElaboratedTypeSpecifier) {
					// we have an elaborated type specifier, i.e., something like [struct|union|enum] typename varname
					final IASTElaboratedTypeSpecifier elts = (IASTElaboratedTypeSpecifier) declSpec;
					final String name = getKindStringFromCompositeOrElaboratedTS(elts) + elts.getName().toString();
					final IASTDeclaration decOfName = mLocalSymbolTable.get(name);
					if (decOfName != null) { // if it is null, it must reference to a local declaration (of the same
												// scope..) that we keep anyway
						addDependency(mCurrentDeclarationStack.peek(), decOfName);
					} else { // .. or it may reference a global declaration that we haven't seen yet (this may
								// overapproximate, as we declare shadowed decls reachable, right?? //TODO: not entirely
								// clear..
						mDependencyGraphPreliminaryInverse.put(name, mCurrentDeclarationStack.peek());
					}
				} else if (declSpec instanceof IASTNamedTypeSpecifier) {
					final IASTNamedTypeSpecifier nts = (IASTNamedTypeSpecifier) declSpec;
					final String name = nts.getName().toString();
					final IASTDeclaration decOfName = mLocalSymbolTable.get(name);
					if (decOfName != null) {
						/*
						 * if it is null, it must reference to a local declaration (of the same scope..) that we keep
						 * anyway
						 */
						addDependency(mCurrentDeclarationStack.peek(), decOfName);
					} else {
						/*
						 *  .. or it may reference a global declaration that we haven't seen yet (this may
						 * overapproximate, as we declare shadowed decls reachable, right??
						 * TODO: not entirely clear..
						 */
						mDependencyGraphPreliminaryInverse.put(name, mCurrentDeclarationStack.peek());
					}
//				} else if (declSpec instanceof IASTCompositeTypeSpecifier) {
//					// declaration is no global declaration but it may contain declarations that are global..
//					addDependency(mCurrentFunOrStructOrEnumDefOrInitializer.peek(), declaration);
				} else {
					addDependency(mCurrentDeclarationStack.peek(), declaration);
				}
			}
			/*
			 * things we do for both global or local declarations
			 */

			// (alex, Dec 17:) not sure what the following code block was supposed to do, removing it for now
//			for (final IASTDeclarator declarator : cSimpleDecl.getDeclarators()) {
//				/*
//				 * "typedef declSpec declarators" introduces a dependency from each declarator to
//				 * - the declspec itself if it is a compositeType
//				 * - the declspec's sT entry otherwise
//				 * if (declSpec.getStorageClass() == IASTDeclSpecifier.sc_typedef) {
//				 * case: the declSpecifier references a declaration we have to add to the dependencyGraph
//				 *
//				 */

			String declSpecName = "";
			if (declSpec instanceof IASTSimpleDeclSpecifier) {
				// do nothing
			} else if (declSpec instanceof IASTElaboratedTypeSpecifier) {
				// we have an elaborated type specifier, i.e., something like [struct|union|enum] typename varname

				final IASTElaboratedTypeSpecifier elts = (IASTElaboratedTypeSpecifier) declSpec;
				declSpecName = getKindStringFromCompositeOrElaboratedTS(elts) + elts.getName().toString();
				final IASTDeclaration declOfName = mLocalSymbolTable.get(declSpecName);
				if (declOfName != null) {
					addDependency(declaration, mLocalSymbolTable.get(declSpecName));
				} else if (decIsGlobal) {
					// if it is null, it must reference to a local declaration (of the same
					// scope..) that we keep anyway (most cases..)
					mDependencyGraphPreliminaryInverse.put(declSpecName, declaration);
				} else {
					// do nothing
				}
			} else if (declSpec instanceof IASTNamedTypeSpecifier) {
				registerNamedTypeSpecifier(declaration, decIsGlobal, declSpec);
			} else if (declSpec instanceof IASTCompositeTypeSpecifier) {
				// do nothing
			} else if (declSpec instanceof IASTEnumerationSpecifier) {
				// do nothing
			} else {
				assert false : "missed a case?";
			}

			mCurrentDeclarationStack.push(declaration);

			return super.visit(declaration);
		} else if (declaration instanceof IASTFunctionDefinition) {
			final IASTFunctionDefinition funDef = (IASTFunctionDefinition) declaration;
			// IASTDeclarator possiblyNestedDeclarator = funDef.getDeclarator();
			// while (possiblyNestedDeclarator.getNestedDeclarator() != null) {
			// possiblyNestedDeclarator = possiblyNestedDeclarator.getNestedDeclarator();
			// }
			// String nameOfInnermostDeclarator = possiblyNestedDeclarator.getName().toString();
			// functionTable.put(nameOfInnermostDeclarator, funDef);

			final IASTDeclSpecifier declSpec = funDef.getDeclSpecifier();
			if (declSpec instanceof IASTNamedTypeSpecifier) {
				registerNamedTypeSpecifier(declaration, true, declSpec);
			}

			if (declaration.getParent() instanceof IASTTranslationUnit) {
				addIfNecessaryPrelimInverseDependency(declaration, funDef.getDeclarator().getName().toString());
			}

			mLocalSymbolTable.beginScope();
			if (funDef.getDeclarator() instanceof CASTFunctionDeclarator) {
				final CASTFunctionDeclarator dec = (CASTFunctionDeclarator) funDef.getDeclarator();
				for (final IASTParameterDeclaration param : dec.getParameters()) {
					final String key = param.getDeclarator().getName().toString();
					mLocalSymbolTable.put(key, declaration);
				}
			}
			mCurrentDeclarationStack.push(funDef);
			final int nr = super.visit(declaration);
			return nr;
		} else {
			return super.visit(declaration);
		}
	}

	private void addIfNecessaryPrelimInverseDependency(final IASTDeclaration declaration, final String declSpecName) {
		for (final Entry<String, IASTDeclaration> entry : mDependencyGraphPreliminaryInverse.entrySet()) {
			if (declSpecName.equals(entry.getKey())) {
				addDependency(entry.getValue(), declaration);
			}
		}
	}

	protected void registerNamedTypeSpecifier(final IASTDeclaration declaration, final boolean decIsGlobal,
			final IASTDeclSpecifier declSpec) {
		String declSpecName;
		final IASTNamedTypeSpecifier nts = (IASTNamedTypeSpecifier) declSpec;
		declSpecName = nts.getName().toString();
		final IASTDeclaration decOfName = mLocalSymbolTable.get(declSpecName);
		if (decOfName != null) {
			// if it is null, it must reference to a local declaration (of the same scope..) that we
			// keep anyway (most cases..)
			addDependency(declaration, decOfName);
		} else if (decIsGlobal) {
			mDependencyGraphPreliminaryInverse.put(declSpecName, declaration);
		}
	}

	private static IASTDeclarator getInnermostFromNestedDeclarators(final IASTDeclarator d) {
		IASTDeclarator possiblyNestedDeclarator = d;
		while (possiblyNestedDeclarator.getNestedDeclarator() != null) {
			possiblyNestedDeclarator = possiblyNestedDeclarator.getNestedDeclarator();
		}
		return possiblyNestedDeclarator;
	}

	private static String getKindStringFromCompositeOrElaboratedTS(final IASTDeclSpecifier cts) {
		if (cts instanceof IASTCompositeTypeSpecifier) {
			switch (((IASTCompositeTypeSpecifier) cts).getKey()) {
			case IASTCompositeTypeSpecifier.k_struct:
				return "struct ";
			case IASTCompositeTypeSpecifier.k_union:
				return "union ";
			default:
				assert false : "??";
				break;
			}
		} else if (cts instanceof IASTElaboratedTypeSpecifier) {
			switch (((IASTElaboratedTypeSpecifier) cts).getKind()) {
			case IASTElaboratedTypeSpecifier.k_struct:
				return "struct ";
			case IASTElaboratedTypeSpecifier.k_union:
				return "union ";
			case IASTElaboratedTypeSpecifier.k_enum:
				return "enum ";
			default:
				assert false : "??";
				break;
			}
		}
		return null;
	}

	@Override
	public int visit(final IASTInitializer initializer) {
		if (initializer instanceof IASTEqualsInitializer) {
			final IASTDeclaration correspondingDeclaration = (IASTDeclaration) initializer.getParent().getParent();
			if (correspondingDeclaration.getParent() instanceof IASTTranslationUnit) {
				mCurrentDeclarationStack.push(correspondingDeclaration);
			}
		}
		return super.visit(initializer);
	}

	@Override
	public int leave(final IASTInitializer initializer) {
		if (initializer instanceof IASTEqualsInitializer) {
			final IASTDeclaration correspondingDeclaration = (IASTDeclaration) initializer.getParent().getParent();
			if (correspondingDeclaration.getParent() instanceof IASTTranslationUnit) {
				mCurrentDeclarationStack.pop();
			}
		}
		return super.leave(initializer);
	}

	@Override
	public int leave(final IASTDeclaration declaration) {
		if (declaration instanceof IASTFunctionDefinition) {
			mCurrentDeclarationStack.pop();
			mLocalSymbolTable.endScope();
		} else if (declaration instanceof IASTSimpleDeclaration) {
//			if (((IASTSimpleDeclaration) declaration).getDeclSpecifier() instanceof IASTCompositeTypeSpecifier
//					|| ((IASTSimpleDeclaration) declaration).getDeclSpecifier() instanceof IASTEnumerationSpecifier) {
				mCurrentDeclarationStack.pop();
//			}
		}
		return super.leave(declaration);
	}

	@Override
	public int visit(final IASTStatement statement) {
		if (statement instanceof IASTCompoundStatement && !(statement.getParent() instanceof IASTFunctionDefinition
				|| statement.getParent() instanceof IASTForStatement)) {
			// the scope for IASTFunctionDefinition and IASTForStatement was //FIXME what about while, do, ..?
			// opened in parent before!
			mLocalSymbolTable.beginScope();
		}
		if (statement instanceof IASTSwitchStatement) {
			mLocalSymbolTable.beginScope();
		}
		if (statement instanceof IASTForStatement) {
			mLocalSymbolTable.beginScope();
		}
		return super.visit(statement);
	}

	@Override
	public int leave(final IASTStatement statement) {
		if (statement instanceof IASTCompoundStatement && !(statement.getParent() instanceof IASTFunctionDefinition
				|| statement.getParent() instanceof IASTForStatement)) {
			// the scope for IASTFunctionDefinition and IASTForStatement was //FIXME what about while, do, ..?
			// opened in parent before!
			mLocalSymbolTable.endScope();
		}
		if (statement instanceof IASTSwitchStatement) {
			mLocalSymbolTable.endScope();
		}
		if (statement instanceof IASTForStatement) {
			mLocalSymbolTable.endScope();
		}
		return super.leave(statement);
	}

	@Override
	public int leave(final IASTTranslationUnit tu) {
		mTranslationUnit = tu;
		final int result = super.leave(tu);
		// compute set from graph
		computeReachableSetAndUpdateMMRequirements();
		return result;
	}

	/**
	 * introduce a dependency in the dependencyGraph saying "lhs depends on rhs"
	 *
	 * @param lhs
	 * @param rhs
	 */
	private void addDependency(final IASTDeclaration lhs, final IASTDeclaration rhs) {
		assert lhs != null;
		assert rhs != null;

		LinkedHashSet<IASTDeclaration> set = mDependencyGraph.get(lhs);
		if (set == null) {
			set = new LinkedHashSet<>();
		}
		set.add(rhs);
		mDependencyGraph.put(lhs, set);
	}

	String prettyPrintDependencyGraph() {
		final StringBuilder sb = new StringBuilder();
		for (final Entry<IASTDeclaration, LinkedHashSet<IASTDeclaration>> entry : mDependencyGraph.entrySet()) {
			for (final IASTNode n : entry.getValue()) {
				sb.append(entry.getKey() == null ? "null" : entry.getKey().getRawSignature());
				sb.append("\n -> \n");
				sb.append(n == null ? "null" : n.getRawSignature());
				sb.append("\n\n--------\n");
			}
		}
		return sb.toString();
	}

	String prettyPrintDependencyGraphFilter(final String filter, final int maxlength) {
		final StringBuilder sb = new StringBuilder();
		for (final Entry<IASTDeclaration, LinkedHashSet<IASTDeclaration>> entry : mDependencyGraph.entrySet()) {
			for (final IASTNode n : entry.getValue()) {

				String source = entry.getKey() == null ? "null" : entry.getKey().getRawSignature();
				source = source.substring(0, maxlength < source.length() ? maxlength : source.length());
				String target = n == null ? "null" : n.getRawSignature();
				target = target.substring(0, maxlength < target.length() ? maxlength : target.length());
				if (source.contains(filter) || target.contains(filter)) {
					sb.append(source);
					sb.append("\n -> \n");
					sb.append(target);
					sb.append("\n\n--------\n");
				}
			}
		}
		return sb.toString();
	}

	String prettyPrintReachableSet() {
		final StringBuilder sb = new StringBuilder();
		for (final IASTNode node : mReachableDeclarations) {
			sb.append(node.getRawSignature());
			sb.append("\n\n--------\n");
		}
		return sb.toString();
	}

	String prettyPrintReachableSetFilter(final String filter) {
		final StringBuilder sb = new StringBuilder();
		for (final IASTNode node : mReachableDeclarations) {
			final String nodeString = node.getRawSignature();
			if (nodeString.contains(filter)) {
				sb.append(nodeString);
				sb.append("\n\n--------\n");
			}
		}
		return sb.toString();
	}

	String prettyPrintSymbolTable() {
		final StringBuilder sb = new StringBuilder();
		for (final Entry<String, IASTDeclaration> x : mLocalSymbolTable.entrySet()) {
			sb.append(x.getKey() + " --> " + x.getValue().getRawSignature() + "\n");
		}
		return sb.toString();
	}

	void computeReachableSetAndUpdateMMRequirements() {
		final LinkedHashSet<String> entryPoints = new LinkedHashSet<>();// TODO: replace with input from settings
		if (!mCheckedMethod.equals(SFO.EMPTY) && mFunctionTable.containsKey(mCheckedMethod)) {
			entryPoints.add(mCheckedMethod);
			// } else {
			// throw new IncorrectSyntaxException(new CACSLLocation(translationUnit), "Settings say to check starting
			// from method "
			// + checkedMethod + " but no such method is present in the program");
			// }
		} else {
			if (!mCheckedMethod.equals(SFO.EMPTY) && !mFunctionTable.containsKey(mCheckedMethod)) {
				final String msg = "You specified the starting procedure: " + mCheckedMethod
						+ "\n The program does not have this method. ULTIMATE will continue in "
						+ "library mode (i.e., each procedure can be starting procedure and global "
						+ "variables are not initialized).";
				mDispatcher.warn(LocationFactory.createIgnoreCLocation(mTranslationUnit), msg);
			}
			entryPoints.addAll(mFunctionTable.keySet());
		}

		final ArrayDeque<IASTDeclaration> openNodes = new ArrayDeque<>();
		for (final String ep : entryPoints) {
			openNodes.add(getDeclarationFromFuncDefinitionOrFuncDeclarator(mFunctionTable.get(ep)));
		}

		while (!openNodes.isEmpty()) {
			final IASTDeclaration currentNode = openNodes.pollFirst();
			mReachableDeclarations.add(currentNode);
			final LinkedHashSet<IASTDeclaration> targets = mDependencyGraph.get(currentNode);
			if (targets != null) {
				for (final IASTDeclaration targetNode : targets) {
					if (!mReachableDeclarations.contains(targetNode)) {
						openNodes.add(targetNode);
					}
				}
			}
		}
	}

	LinkedHashSet<IASTDeclaration> getReachableDeclarationsOrDeclarators() {
		return mReachableDeclarations;
	}
}
<|MERGE_RESOLUTION|>--- conflicted
+++ resolved
@@ -1,720 +1,715 @@
-/*
- * Copyright (C) 2014-2015 Alexander Nutz (nutz@informatik.uni-freiburg.de)
- * Copyright (C) 2015 University of Freiburg
- *
- * This file is part of the ULTIMATE CACSL2BoogieTranslator plug-in.
- *
- * The ULTIMATE CACSL2BoogieTranslator plug-in is free software: you can redistribute it and/or modify
- * it under the terms of the GNU Lesser General Public License as published
- * by the Free Software Foundation, either version 3 of the License, or
- * (at your option) any later version.
- *
- * The ULTIMATE CACSL2BoogieTranslator plug-in is distributed in the hope that it will be useful,
- * but WITHOUT ANY WARRANTY; without even the implied warranty of
- * MERCHANTABILITY or FITNESS FOR A PARTICULAR PURPOSE.  See the
- * GNU Lesser General Public License for more details.
- *
- * You should have received a copy of the GNU Lesser General Public License
- * along with the ULTIMATE CACSL2BoogieTranslator plug-in. If not, see <http://www.gnu.org/licenses/>.
- *
- * Additional permission under GNU GPL version 3 section 7:
- * If you modify the ULTIMATE CACSL2BoogieTranslator plug-in, or any covered work, by linking
- * or combining it with Eclipse RCP (or a modified version of Eclipse RCP),
- * containing parts covered by the terms of the Eclipse Public License, the
- * licensors of the ULTIMATE CACSL2BoogieTranslator plug-in grant you additional permission
- * to convey the resulting work.
- */
-package de.uni_freiburg.informatik.ultimate.cdt.translation.implementation.base;
-
-import java.util.ArrayDeque;
-import java.util.LinkedHashMap;
-import java.util.LinkedHashSet;
-import java.util.Map;
-import java.util.Map.Entry;
-import java.util.Stack;
-
-import org.eclipse.cdt.core.dom.ast.ASTVisitor;
-import org.eclipse.cdt.core.dom.ast.IASTCompositeTypeSpecifier;
-import org.eclipse.cdt.core.dom.ast.IASTCompoundStatement;
-import org.eclipse.cdt.core.dom.ast.IASTDeclSpecifier;
-import org.eclipse.cdt.core.dom.ast.IASTDeclaration;
-import org.eclipse.cdt.core.dom.ast.IASTDeclarator;
-import org.eclipse.cdt.core.dom.ast.IASTElaboratedTypeSpecifier;
-import org.eclipse.cdt.core.dom.ast.IASTEnumerationSpecifier;
-import org.eclipse.cdt.core.dom.ast.IASTEnumerationSpecifier.IASTEnumerator;
-import org.eclipse.cdt.core.dom.ast.IASTEqualsInitializer;
-import org.eclipse.cdt.core.dom.ast.IASTExpression;
-import org.eclipse.cdt.core.dom.ast.IASTForStatement;
-import org.eclipse.cdt.core.dom.ast.IASTFunctionCallExpression;
-import org.eclipse.cdt.core.dom.ast.IASTFunctionDeclarator;
-import org.eclipse.cdt.core.dom.ast.IASTFunctionDefinition;
-import org.eclipse.cdt.core.dom.ast.IASTIdExpression;
-import org.eclipse.cdt.core.dom.ast.IASTInitializer;
-import org.eclipse.cdt.core.dom.ast.IASTNamedTypeSpecifier;
-import org.eclipse.cdt.core.dom.ast.IASTNode;
-import org.eclipse.cdt.core.dom.ast.IASTParameterDeclaration;
-import org.eclipse.cdt.core.dom.ast.IASTSimpleDeclSpecifier;
-import org.eclipse.cdt.core.dom.ast.IASTSimpleDeclaration;
-import org.eclipse.cdt.core.dom.ast.IASTStatement;
-import org.eclipse.cdt.core.dom.ast.IASTSwitchStatement;
-import org.eclipse.cdt.core.dom.ast.IASTTranslationUnit;
-import org.eclipse.cdt.core.dom.ast.IASTTypeId;
-import org.eclipse.cdt.internal.core.dom.parser.c.CASTFunctionDeclarator;
-import org.eclipse.cdt.internal.core.dom.parser.c.CASTSimpleDeclaration;
-
-import de.uni_freiburg.informatik.ultimate.cdt.translation.implementation.LocationFactory;
-import de.uni_freiburg.informatik.ultimate.cdt.translation.implementation.util.SFO;
-import de.uni_freiburg.informatik.ultimate.cdt.translation.interfaces.Dispatcher;
-import de.uni_freiburg.informatik.ultimate.util.datastructures.LinkedScopedHashMap;
-
-/**
- * @author nutz
- * @date May 2014
- */
-public class DetermineNecessaryDeclarations extends ASTVisitor {
-	/**
-	 * The symbol table for this class
-	 */
-	private final LinkedScopedHashMap<String, IASTDeclaration> mLocalSymbolTable;
-	/**
-	 * The table containing all functions.
-	 */
-<<<<<<< HEAD
-	private final Map<String, IASTNode> mFunctionTable;
-	// private LinkedHashMap<String, IASTFunctionDefinition> functionTable;
-=======
-	private final LinkedHashMap<String, IASTNode> mFunctionTable;
->>>>>>> c4987b84
-
-	private final Stack<IASTDeclaration> mCurrentDeclarationStack;
-
-	private final Map<IASTDeclaration, LinkedHashSet<IASTDeclaration>> mDependencyGraph;
-
-	private final Map<String, IASTDeclaration> mDependencyGraphPreliminaryInverse;
-
-	private final LinkedHashSet<IASTDeclaration> mReachableDeclarations;
-
-	private final String mCheckedMethod;
-	private IASTTranslationUnit mTranslationUnit;
-	private final Dispatcher mDispatcher;
-	private final Map<String, Integer> mFunctionToIndex;
-
-	public DetermineNecessaryDeclarations(final String checkedMethod, final Dispatcher dispatcher,
-			final Map<String, IASTNode> fT, final Map<String, Integer> functionToIndex) {
-		mDispatcher = dispatcher;
-		shouldVisitParameterDeclarations = true;
-		shouldVisitTranslationUnit = true;
-		shouldVisitDeclarations = true;
-		shouldVisitExpressions = true;
-		shouldVisitDeclSpecifiers = true;
-		shouldVisitTypeIds = true;
-		shouldVisitInitializers = true;
-		shouldVisitStatements = true;
-		shouldVisitEnumerators = true;
-		mLocalSymbolTable = new LinkedScopedHashMap<>();
-		mFunctionTable = fT;
-		mDependencyGraph = new LinkedHashMap<>();
-		mDependencyGraphPreliminaryInverse = new LinkedHashMap<>();
-		mReachableDeclarations = new LinkedHashSet<>();
-		mCurrentDeclarationStack = new Stack<>();
-		mCheckedMethod = checkedMethod;
-		mFunctionToIndex = functionToIndex;
-	}
-
-	@Override
-	public int visit(final IASTDeclSpecifier declSpec) {
-		if (declSpec instanceof IASTCompositeTypeSpecifier) {
-			mLocalSymbolTable.beginScope();
-		}
-		return super.visit(declSpec);
-	}
-
-	@Override
-	public int leave(final IASTDeclSpecifier declSpec) {
-		if (declSpec instanceof IASTCompositeTypeSpecifier) {
-			mLocalSymbolTable.endScope();
-		}
-		return super.leave(declSpec);
-	}
-
-	@Override
-	public int visit(final IASTEnumerator enumerator) {
-		mLocalSymbolTable.put(enumerator.getName().toString(), (IASTDeclaration) enumerator.getParent().getParent());
-		return super.visit(enumerator);
-	}
-
-	@Override
-	public int visit(final IASTParameterDeclaration declaration) {
-		final IASTDeclSpecifier declSpec = declaration.getDeclSpecifier();
-		IASTDeclaration funcDec = null;
-		if (!mCurrentDeclarationStack.isEmpty()) {
-			funcDec = mCurrentDeclarationStack.peek();
-		} else {
-			/* we are not inside a function definition, but may still be inside a function declaration
-			 * one getParent to reach the declarator, the other one to get to the declaration
-			 */
-			IASTNode node = declaration;
-			while (!(node instanceof IASTSimpleDeclaration)) {
-				node = node.getParent();
-			}
-			funcDec = (IASTDeclaration) node;
-		}
-		if (declSpec instanceof IASTElaboratedTypeSpecifier) {
-			// i.e. sth like struct/union/enum typename varname
-			final IASTElaboratedTypeSpecifier elts = (IASTElaboratedTypeSpecifier) declSpec;
-			final String name = getKindStringFromCompositeOrElaboratedTS(elts) + elts.getName().toString();
-			final IASTDeclaration decOfName = mLocalSymbolTable.get(name);
-			if (decOfName != null) {
-				// if it is null, it must reference to a local declaration (of the same scope..) that we keep anyway
-				// addDependency(currentFunOrStructDef.peek(), decOfName);
-				addDependency(funcDec, decOfName);
-			}
-		} else if (declSpec instanceof IASTNamedTypeSpecifier) {
-			final IASTNamedTypeSpecifier nts = (IASTNamedTypeSpecifier) declSpec;
-			final String name = nts.getName().toString();
-			final IASTDeclaration decOfName = mLocalSymbolTable.get(name);
-			if (decOfName != null) {
-				// if it is null, it must reference to a local declaration (of the same scope..) that we keep anyway
-				addDependency(funcDec, decOfName);
-			}
-		} else if (declSpec instanceof IASTCompositeTypeSpecifier) {
-			assert false : "a parameter type with composite type specifier: this seems to be an exotic case..";
-		}
-		return super.visit(declaration);
-	}
-
-	@Override
-	public int visit(final IASTTypeId typeId) {
-		String symbolName = "";
-		if (typeId.getDeclSpecifier() instanceof IASTNamedTypeSpecifier) {
-			symbolName = ((IASTNamedTypeSpecifier) typeId.getDeclSpecifier()).getName().toString();
-		} else if (typeId.getDeclSpecifier() instanceof IASTElaboratedTypeSpecifier) {
-			final IASTElaboratedTypeSpecifier elts = (IASTElaboratedTypeSpecifier) typeId.getDeclSpecifier();
-			symbolName = getKindStringFromCompositeOrElaboratedTS(elts) + elts.getName().toString();
-			// } else if (typeId.getDeclSpecifier() instanceof IASTCompositeTypeSpecifier) {
-		}
-
-		if (symbolName.isEmpty()) {
-			return super.visit(typeId);
-		}
-
-		final IASTDeclaration symbolDec = mLocalSymbolTable.get(symbolName);
-		if (symbolDec != null) {
-			addDependency(mCurrentDeclarationStack.peek(), symbolDec);
-		} else {
-			mDependencyGraphPreliminaryInverse.put(symbolName, mCurrentDeclarationStack.peek());
-		}
-		return super.visit(typeId);
-	}
-
-	@Override
-	public int visit(final IASTExpression expression) {
-		if (expression instanceof IASTIdExpression) {
-			return this.visit((IASTIdExpression) expression);
-		} else if (expression instanceof IASTFunctionCallExpression) {
-			return this.visit((IASTFunctionCallExpression) expression);
-		} else {
-			return super.visit(expression);
-		}
-	}
-
-	public int visit(final IASTIdExpression expression) {
-		final String symbolName = expression.getName().toString();
-		final IASTDeclaration symbolDec = mLocalSymbolTable.get(symbolName);
-		final IASTNode funDec = mFunctionTable.get(symbolName);
-		if (symbolDec != null) {
-			addDependency(mCurrentDeclarationStack.peek(), symbolDec);
-		} else if (funDec != null) {
-			addDependency(mCurrentDeclarationStack.peek(),
-					getDeclarationFromFuncDefinitionOrFuncDeclarator(funDec));
-		} else {
-			mDependencyGraphPreliminaryInverse.put(symbolName, mCurrentDeclarationStack.peek());
-		}
-		return super.visit(expression);
-	}
-
-	public int visit(final IASTFunctionCallExpression expression) {
-		final IASTExpression funNameEx = expression.getFunctionNameExpression();
-		if (funNameEx instanceof IASTIdExpression) {
-			final IASTIdExpression idEx = (IASTIdExpression) funNameEx;
-			// IASTFunctionDefinition funcTableEntry = functionTable.get(idEx.getName().toString());
-			final IASTDeclaration decFromFuncTableEntry =
-					getDeclarationFromFuncDefinitionOrFuncDeclarator(mFunctionTable.get(idEx.getName().toString()));
-			// if (funcTableEntry != null)
-			if (decFromFuncTableEntry != null) {
-				addDependency(mCurrentDeclarationStack.peek(), decFromFuncTableEntry);
-			}
-			final IASTDeclaration sTEntry = mLocalSymbolTable.get(idEx.getName().toString());
-			if (sTEntry != null) {
-				addDependency(mCurrentDeclarationStack.peek(), sTEntry);
-			}
-			if (sTEntry == null || decFromFuncTableEntry == null) {
-				mDependencyGraphPreliminaryInverse.put(idEx.getName().toString(),
-						mCurrentDeclarationStack.peek());
-			}
-		} else {
-			// We add a dependency from the method/whatever the function pointer is used in to
-			// all methods that a function pointer may point to (from PreRunner's analysis)
-			for (final String fName : mFunctionToIndex.keySet()) {
-				addDependency(mCurrentDeclarationStack.peek(),
-						getDeclarationFromFuncDefinitionOrFuncDeclarator(mFunctionTable.get(fName)));
-			}
-
-		}
-		return super.visit(expression);
-	}
-
-	private static IASTDeclaration getDeclarationFromFuncDefinitionOrFuncDeclarator(final IASTNode node) {
-		if (node == null) {
-			return null;
-		} else if (node instanceof IASTFunctionDefinition) {
-			return (IASTDeclaration) node;
-		} else if (node instanceof IASTFunctionDeclarator) {
-			IASTNode parent = node.getParent();
-			while (!(parent instanceof IASTDeclaration)) {
-				parent = parent.getParent();
-			}
-			return (IASTDeclaration) parent;
-		} else {
-			assert false : "should not happen";
-			return null;
-		}
-	}
-
-	@Override
-	public int visit(final IASTDeclaration declaration) {
-		if (declaration instanceof CASTSimpleDeclaration) {
-			final boolean decIsGlobal = declaration.getParent() instanceof IASTTranslationUnit;
-			final CASTSimpleDeclaration cSimpleDecl = (CASTSimpleDeclaration) declaration;
-			final IASTDeclSpecifier declSpec = cSimpleDecl.getDeclSpecifier();
-
-			if (decIsGlobal) {
-				// we have a global declaration
-
-				// if we have a global declaration of a structType with a name
-				// for example: struct s { int x; };
-				// we have to remember that struct name
-				if (declSpec instanceof IASTCompositeTypeSpecifier) {
-					final IASTCompositeTypeSpecifier cts = (IASTCompositeTypeSpecifier) declSpec;
-					String declSpecName = cts.getName().toString();
-					if (!declSpecName.isEmpty()) {
-						// convention:
-						// a struct/union/enum declaration is saved in the symbolTable under a key that includes
-						// the struct/union/enum keyword --> otherwise we would have a collision
-						// in case of something like typedef struct a a;
-						final String structOrUnion = getKindStringFromCompositeOrElaboratedTS(cts);
-						declSpecName = structOrUnion + declSpecName;
-						mLocalSymbolTable.put(declSpecName, declaration);
-					}
-					addIfNecessaryPrelimInverseDependency(declaration, declSpecName);
-				} else if (declSpec instanceof IASTEnumerationSpecifier) {
-					final IASTEnumerationSpecifier es = (IASTEnumerationSpecifier) declSpec;
-					final String declSpecName = es.getName().toString();
-					if (!declSpecName.isEmpty()) {
-						// convention:
-						// a struct/union/enum declaration is saved in the symbolTable under a key that includes
-						// the struct/union/enum keyword --> otherwise we would have a collision
-						// in case of something like typedef struct a a;
-						mLocalSymbolTable.put("enum " + declSpecName, declaration);
-					}
-
-				}
-
-				// each declarator of a global declaration has to be stored in the symbolTable
-				// --> we check all uses in IdExpression and add a dependecy to the declarator accordingly
-				// the symbolTable connects identifer and declarator
-				for (final IASTDeclarator d : cSimpleDecl.getDeclarators()) {
-					final IASTDeclarator nd = getInnermostFromNestedDeclarators(d);
-
-					final String declaratorName = nd.getName().toString();
-					mLocalSymbolTable.put(declaratorName, declaration);
-					addIfNecessaryPrelimInverseDependency(declaration, declaratorName);
-				}
-			} else {
-				// we have a local declaration
-
-				/*
-				 * if we use a globally defined type, this introduces a dependency for example in the program ----
-				 * typedef int _int; struct s { _int i; }; ---- this code section will introduce a dependency struct s
-				 * {...}; --> typedef int _int;
-				 *
-				 * when we visit the declaration _int i;
-				 */
-				if (declSpec instanceof IASTElaboratedTypeSpecifier) {
-					// we have an elaborated type specifier, i.e., something like [struct|union|enum] typename varname
-					final IASTElaboratedTypeSpecifier elts = (IASTElaboratedTypeSpecifier) declSpec;
-					final String name = getKindStringFromCompositeOrElaboratedTS(elts) + elts.getName().toString();
-					final IASTDeclaration decOfName = mLocalSymbolTable.get(name);
-					if (decOfName != null) { // if it is null, it must reference to a local declaration (of the same
-												// scope..) that we keep anyway
-						addDependency(mCurrentDeclarationStack.peek(), decOfName);
-					} else { // .. or it may reference a global declaration that we haven't seen yet (this may
-								// overapproximate, as we declare shadowed decls reachable, right?? //TODO: not entirely
-								// clear..
-						mDependencyGraphPreliminaryInverse.put(name, mCurrentDeclarationStack.peek());
-					}
-				} else if (declSpec instanceof IASTNamedTypeSpecifier) {
-					final IASTNamedTypeSpecifier nts = (IASTNamedTypeSpecifier) declSpec;
-					final String name = nts.getName().toString();
-					final IASTDeclaration decOfName = mLocalSymbolTable.get(name);
-					if (decOfName != null) {
-						/*
-						 * if it is null, it must reference to a local declaration (of the same scope..) that we keep
-						 * anyway
-						 */
-						addDependency(mCurrentDeclarationStack.peek(), decOfName);
-					} else {
-						/*
-						 *  .. or it may reference a global declaration that we haven't seen yet (this may
-						 * overapproximate, as we declare shadowed decls reachable, right??
-						 * TODO: not entirely clear..
-						 */
-						mDependencyGraphPreliminaryInverse.put(name, mCurrentDeclarationStack.peek());
-					}
-//				} else if (declSpec instanceof IASTCompositeTypeSpecifier) {
-//					// declaration is no global declaration but it may contain declarations that are global..
-//					addDependency(mCurrentFunOrStructOrEnumDefOrInitializer.peek(), declaration);
-				} else {
-					addDependency(mCurrentDeclarationStack.peek(), declaration);
-				}
-			}
-			/*
-			 * things we do for both global or local declarations
-			 */
-
-			// (alex, Dec 17:) not sure what the following code block was supposed to do, removing it for now
-//			for (final IASTDeclarator declarator : cSimpleDecl.getDeclarators()) {
-//				/*
-//				 * "typedef declSpec declarators" introduces a dependency from each declarator to
-//				 * - the declspec itself if it is a compositeType
-//				 * - the declspec's sT entry otherwise
-//				 * if (declSpec.getStorageClass() == IASTDeclSpecifier.sc_typedef) {
-//				 * case: the declSpecifier references a declaration we have to add to the dependencyGraph
-//				 *
-//				 */
-
-			String declSpecName = "";
-			if (declSpec instanceof IASTSimpleDeclSpecifier) {
-				// do nothing
-			} else if (declSpec instanceof IASTElaboratedTypeSpecifier) {
-				// we have an elaborated type specifier, i.e., something like [struct|union|enum] typename varname
-
-				final IASTElaboratedTypeSpecifier elts = (IASTElaboratedTypeSpecifier) declSpec;
-				declSpecName = getKindStringFromCompositeOrElaboratedTS(elts) + elts.getName().toString();
-				final IASTDeclaration declOfName = mLocalSymbolTable.get(declSpecName);
-				if (declOfName != null) {
-					addDependency(declaration, mLocalSymbolTable.get(declSpecName));
-				} else if (decIsGlobal) {
-					// if it is null, it must reference to a local declaration (of the same
-					// scope..) that we keep anyway (most cases..)
-					mDependencyGraphPreliminaryInverse.put(declSpecName, declaration);
-				} else {
-					// do nothing
-				}
-			} else if (declSpec instanceof IASTNamedTypeSpecifier) {
-				registerNamedTypeSpecifier(declaration, decIsGlobal, declSpec);
-			} else if (declSpec instanceof IASTCompositeTypeSpecifier) {
-				// do nothing
-			} else if (declSpec instanceof IASTEnumerationSpecifier) {
-				// do nothing
-			} else {
-				assert false : "missed a case?";
-			}
-
-			mCurrentDeclarationStack.push(declaration);
-
-			return super.visit(declaration);
-		} else if (declaration instanceof IASTFunctionDefinition) {
-			final IASTFunctionDefinition funDef = (IASTFunctionDefinition) declaration;
-			// IASTDeclarator possiblyNestedDeclarator = funDef.getDeclarator();
-			// while (possiblyNestedDeclarator.getNestedDeclarator() != null) {
-			// possiblyNestedDeclarator = possiblyNestedDeclarator.getNestedDeclarator();
-			// }
-			// String nameOfInnermostDeclarator = possiblyNestedDeclarator.getName().toString();
-			// functionTable.put(nameOfInnermostDeclarator, funDef);
-
-			final IASTDeclSpecifier declSpec = funDef.getDeclSpecifier();
-			if (declSpec instanceof IASTNamedTypeSpecifier) {
-				registerNamedTypeSpecifier(declaration, true, declSpec);
-			}
-
-			if (declaration.getParent() instanceof IASTTranslationUnit) {
-				addIfNecessaryPrelimInverseDependency(declaration, funDef.getDeclarator().getName().toString());
-			}
-
-			mLocalSymbolTable.beginScope();
-			if (funDef.getDeclarator() instanceof CASTFunctionDeclarator) {
-				final CASTFunctionDeclarator dec = (CASTFunctionDeclarator) funDef.getDeclarator();
-				for (final IASTParameterDeclaration param : dec.getParameters()) {
-					final String key = param.getDeclarator().getName().toString();
-					mLocalSymbolTable.put(key, declaration);
-				}
-			}
-			mCurrentDeclarationStack.push(funDef);
-			final int nr = super.visit(declaration);
-			return nr;
-		} else {
-			return super.visit(declaration);
-		}
-	}
-
-	private void addIfNecessaryPrelimInverseDependency(final IASTDeclaration declaration, final String declSpecName) {
-		for (final Entry<String, IASTDeclaration> entry : mDependencyGraphPreliminaryInverse.entrySet()) {
-			if (declSpecName.equals(entry.getKey())) {
-				addDependency(entry.getValue(), declaration);
-			}
-		}
-	}
-
-	protected void registerNamedTypeSpecifier(final IASTDeclaration declaration, final boolean decIsGlobal,
-			final IASTDeclSpecifier declSpec) {
-		String declSpecName;
-		final IASTNamedTypeSpecifier nts = (IASTNamedTypeSpecifier) declSpec;
-		declSpecName = nts.getName().toString();
-		final IASTDeclaration decOfName = mLocalSymbolTable.get(declSpecName);
-		if (decOfName != null) {
-			// if it is null, it must reference to a local declaration (of the same scope..) that we
-			// keep anyway (most cases..)
-			addDependency(declaration, decOfName);
-		} else if (decIsGlobal) {
-			mDependencyGraphPreliminaryInverse.put(declSpecName, declaration);
-		}
-	}
-
-	private static IASTDeclarator getInnermostFromNestedDeclarators(final IASTDeclarator d) {
-		IASTDeclarator possiblyNestedDeclarator = d;
-		while (possiblyNestedDeclarator.getNestedDeclarator() != null) {
-			possiblyNestedDeclarator = possiblyNestedDeclarator.getNestedDeclarator();
-		}
-		return possiblyNestedDeclarator;
-	}
-
-	private static String getKindStringFromCompositeOrElaboratedTS(final IASTDeclSpecifier cts) {
-		if (cts instanceof IASTCompositeTypeSpecifier) {
-			switch (((IASTCompositeTypeSpecifier) cts).getKey()) {
-			case IASTCompositeTypeSpecifier.k_struct:
-				return "struct ";
-			case IASTCompositeTypeSpecifier.k_union:
-				return "union ";
-			default:
-				assert false : "??";
-				break;
-			}
-		} else if (cts instanceof IASTElaboratedTypeSpecifier) {
-			switch (((IASTElaboratedTypeSpecifier) cts).getKind()) {
-			case IASTElaboratedTypeSpecifier.k_struct:
-				return "struct ";
-			case IASTElaboratedTypeSpecifier.k_union:
-				return "union ";
-			case IASTElaboratedTypeSpecifier.k_enum:
-				return "enum ";
-			default:
-				assert false : "??";
-				break;
-			}
-		}
-		return null;
-	}
-
-	@Override
-	public int visit(final IASTInitializer initializer) {
-		if (initializer instanceof IASTEqualsInitializer) {
-			final IASTDeclaration correspondingDeclaration = (IASTDeclaration) initializer.getParent().getParent();
-			if (correspondingDeclaration.getParent() instanceof IASTTranslationUnit) {
-				mCurrentDeclarationStack.push(correspondingDeclaration);
-			}
-		}
-		return super.visit(initializer);
-	}
-
-	@Override
-	public int leave(final IASTInitializer initializer) {
-		if (initializer instanceof IASTEqualsInitializer) {
-			final IASTDeclaration correspondingDeclaration = (IASTDeclaration) initializer.getParent().getParent();
-			if (correspondingDeclaration.getParent() instanceof IASTTranslationUnit) {
-				mCurrentDeclarationStack.pop();
-			}
-		}
-		return super.leave(initializer);
-	}
-
-	@Override
-	public int leave(final IASTDeclaration declaration) {
-		if (declaration instanceof IASTFunctionDefinition) {
-			mCurrentDeclarationStack.pop();
-			mLocalSymbolTable.endScope();
-		} else if (declaration instanceof IASTSimpleDeclaration) {
-//			if (((IASTSimpleDeclaration) declaration).getDeclSpecifier() instanceof IASTCompositeTypeSpecifier
-//					|| ((IASTSimpleDeclaration) declaration).getDeclSpecifier() instanceof IASTEnumerationSpecifier) {
-				mCurrentDeclarationStack.pop();
-//			}
-		}
-		return super.leave(declaration);
-	}
-
-	@Override
-	public int visit(final IASTStatement statement) {
-		if (statement instanceof IASTCompoundStatement && !(statement.getParent() instanceof IASTFunctionDefinition
-				|| statement.getParent() instanceof IASTForStatement)) {
-			// the scope for IASTFunctionDefinition and IASTForStatement was //FIXME what about while, do, ..?
-			// opened in parent before!
-			mLocalSymbolTable.beginScope();
-		}
-		if (statement instanceof IASTSwitchStatement) {
-			mLocalSymbolTable.beginScope();
-		}
-		if (statement instanceof IASTForStatement) {
-			mLocalSymbolTable.beginScope();
-		}
-		return super.visit(statement);
-	}
-
-	@Override
-	public int leave(final IASTStatement statement) {
-		if (statement instanceof IASTCompoundStatement && !(statement.getParent() instanceof IASTFunctionDefinition
-				|| statement.getParent() instanceof IASTForStatement)) {
-			// the scope for IASTFunctionDefinition and IASTForStatement was //FIXME what about while, do, ..?
-			// opened in parent before!
-			mLocalSymbolTable.endScope();
-		}
-		if (statement instanceof IASTSwitchStatement) {
-			mLocalSymbolTable.endScope();
-		}
-		if (statement instanceof IASTForStatement) {
-			mLocalSymbolTable.endScope();
-		}
-		return super.leave(statement);
-	}
-
-	@Override
-	public int leave(final IASTTranslationUnit tu) {
-		mTranslationUnit = tu;
-		final int result = super.leave(tu);
-		// compute set from graph
-		computeReachableSetAndUpdateMMRequirements();
-		return result;
-	}
-
-	/**
-	 * introduce a dependency in the dependencyGraph saying "lhs depends on rhs"
-	 *
-	 * @param lhs
-	 * @param rhs
-	 */
-	private void addDependency(final IASTDeclaration lhs, final IASTDeclaration rhs) {
-		assert lhs != null;
-		assert rhs != null;
-
-		LinkedHashSet<IASTDeclaration> set = mDependencyGraph.get(lhs);
-		if (set == null) {
-			set = new LinkedHashSet<>();
-		}
-		set.add(rhs);
-		mDependencyGraph.put(lhs, set);
-	}
-
-	String prettyPrintDependencyGraph() {
-		final StringBuilder sb = new StringBuilder();
-		for (final Entry<IASTDeclaration, LinkedHashSet<IASTDeclaration>> entry : mDependencyGraph.entrySet()) {
-			for (final IASTNode n : entry.getValue()) {
-				sb.append(entry.getKey() == null ? "null" : entry.getKey().getRawSignature());
-				sb.append("\n -> \n");
-				sb.append(n == null ? "null" : n.getRawSignature());
-				sb.append("\n\n--------\n");
-			}
-		}
-		return sb.toString();
-	}
-
-	String prettyPrintDependencyGraphFilter(final String filter, final int maxlength) {
-		final StringBuilder sb = new StringBuilder();
-		for (final Entry<IASTDeclaration, LinkedHashSet<IASTDeclaration>> entry : mDependencyGraph.entrySet()) {
-			for (final IASTNode n : entry.getValue()) {
-
-				String source = entry.getKey() == null ? "null" : entry.getKey().getRawSignature();
-				source = source.substring(0, maxlength < source.length() ? maxlength : source.length());
-				String target = n == null ? "null" : n.getRawSignature();
-				target = target.substring(0, maxlength < target.length() ? maxlength : target.length());
-				if (source.contains(filter) || target.contains(filter)) {
-					sb.append(source);
-					sb.append("\n -> \n");
-					sb.append(target);
-					sb.append("\n\n--------\n");
-				}
-			}
-		}
-		return sb.toString();
-	}
-
-	String prettyPrintReachableSet() {
-		final StringBuilder sb = new StringBuilder();
-		for (final IASTNode node : mReachableDeclarations) {
-			sb.append(node.getRawSignature());
-			sb.append("\n\n--------\n");
-		}
-		return sb.toString();
-	}
-
-	String prettyPrintReachableSetFilter(final String filter) {
-		final StringBuilder sb = new StringBuilder();
-		for (final IASTNode node : mReachableDeclarations) {
-			final String nodeString = node.getRawSignature();
-			if (nodeString.contains(filter)) {
-				sb.append(nodeString);
-				sb.append("\n\n--------\n");
-			}
-		}
-		return sb.toString();
-	}
-
-	String prettyPrintSymbolTable() {
-		final StringBuilder sb = new StringBuilder();
-		for (final Entry<String, IASTDeclaration> x : mLocalSymbolTable.entrySet()) {
-			sb.append(x.getKey() + " --> " + x.getValue().getRawSignature() + "\n");
-		}
-		return sb.toString();
-	}
-
-	void computeReachableSetAndUpdateMMRequirements() {
-		final LinkedHashSet<String> entryPoints = new LinkedHashSet<>();// TODO: replace with input from settings
-		if (!mCheckedMethod.equals(SFO.EMPTY) && mFunctionTable.containsKey(mCheckedMethod)) {
-			entryPoints.add(mCheckedMethod);
-			// } else {
-			// throw new IncorrectSyntaxException(new CACSLLocation(translationUnit), "Settings say to check starting
-			// from method "
-			// + checkedMethod + " but no such method is present in the program");
-			// }
-		} else {
-			if (!mCheckedMethod.equals(SFO.EMPTY) && !mFunctionTable.containsKey(mCheckedMethod)) {
-				final String msg = "You specified the starting procedure: " + mCheckedMethod
-						+ "\n The program does not have this method. ULTIMATE will continue in "
-						+ "library mode (i.e., each procedure can be starting procedure and global "
-						+ "variables are not initialized).";
-				mDispatcher.warn(LocationFactory.createIgnoreCLocation(mTranslationUnit), msg);
-			}
-			entryPoints.addAll(mFunctionTable.keySet());
-		}
-
-		final ArrayDeque<IASTDeclaration> openNodes = new ArrayDeque<>();
-		for (final String ep : entryPoints) {
-			openNodes.add(getDeclarationFromFuncDefinitionOrFuncDeclarator(mFunctionTable.get(ep)));
-		}
-
-		while (!openNodes.isEmpty()) {
-			final IASTDeclaration currentNode = openNodes.pollFirst();
-			mReachableDeclarations.add(currentNode);
-			final LinkedHashSet<IASTDeclaration> targets = mDependencyGraph.get(currentNode);
-			if (targets != null) {
-				for (final IASTDeclaration targetNode : targets) {
-					if (!mReachableDeclarations.contains(targetNode)) {
-						openNodes.add(targetNode);
-					}
-				}
-			}
-		}
-	}
-
-	LinkedHashSet<IASTDeclaration> getReachableDeclarationsOrDeclarators() {
-		return mReachableDeclarations;
-	}
-}
+/*
+ * Copyright (C) 2014-2015 Alexander Nutz (nutz@informatik.uni-freiburg.de)
+ * Copyright (C) 2015 University of Freiburg
+ *
+ * This file is part of the ULTIMATE CACSL2BoogieTranslator plug-in.
+ *
+ * The ULTIMATE CACSL2BoogieTranslator plug-in is free software: you can redistribute it and/or modify
+ * it under the terms of the GNU Lesser General Public License as published
+ * by the Free Software Foundation, either version 3 of the License, or
+ * (at your option) any later version.
+ *
+ * The ULTIMATE CACSL2BoogieTranslator plug-in is distributed in the hope that it will be useful,
+ * but WITHOUT ANY WARRANTY; without even the implied warranty of
+ * MERCHANTABILITY or FITNESS FOR A PARTICULAR PURPOSE.  See the
+ * GNU Lesser General Public License for more details.
+ *
+ * You should have received a copy of the GNU Lesser General Public License
+ * along with the ULTIMATE CACSL2BoogieTranslator plug-in. If not, see <http://www.gnu.org/licenses/>.
+ *
+ * Additional permission under GNU GPL version 3 section 7:
+ * If you modify the ULTIMATE CACSL2BoogieTranslator plug-in, or any covered work, by linking
+ * or combining it with Eclipse RCP (or a modified version of Eclipse RCP),
+ * containing parts covered by the terms of the Eclipse Public License, the
+ * licensors of the ULTIMATE CACSL2BoogieTranslator plug-in grant you additional permission
+ * to convey the resulting work.
+ */
+package de.uni_freiburg.informatik.ultimate.cdt.translation.implementation.base;
+
+import java.util.ArrayDeque;
+import java.util.LinkedHashMap;
+import java.util.LinkedHashSet;
+import java.util.Map;
+import java.util.Map.Entry;
+import java.util.Stack;
+
+import org.eclipse.cdt.core.dom.ast.ASTVisitor;
+import org.eclipse.cdt.core.dom.ast.IASTCompositeTypeSpecifier;
+import org.eclipse.cdt.core.dom.ast.IASTCompoundStatement;
+import org.eclipse.cdt.core.dom.ast.IASTDeclSpecifier;
+import org.eclipse.cdt.core.dom.ast.IASTDeclaration;
+import org.eclipse.cdt.core.dom.ast.IASTDeclarator;
+import org.eclipse.cdt.core.dom.ast.IASTElaboratedTypeSpecifier;
+import org.eclipse.cdt.core.dom.ast.IASTEnumerationSpecifier;
+import org.eclipse.cdt.core.dom.ast.IASTEnumerationSpecifier.IASTEnumerator;
+import org.eclipse.cdt.core.dom.ast.IASTEqualsInitializer;
+import org.eclipse.cdt.core.dom.ast.IASTExpression;
+import org.eclipse.cdt.core.dom.ast.IASTForStatement;
+import org.eclipse.cdt.core.dom.ast.IASTFunctionCallExpression;
+import org.eclipse.cdt.core.dom.ast.IASTFunctionDeclarator;
+import org.eclipse.cdt.core.dom.ast.IASTFunctionDefinition;
+import org.eclipse.cdt.core.dom.ast.IASTIdExpression;
+import org.eclipse.cdt.core.dom.ast.IASTInitializer;
+import org.eclipse.cdt.core.dom.ast.IASTNamedTypeSpecifier;
+import org.eclipse.cdt.core.dom.ast.IASTNode;
+import org.eclipse.cdt.core.dom.ast.IASTParameterDeclaration;
+import org.eclipse.cdt.core.dom.ast.IASTSimpleDeclSpecifier;
+import org.eclipse.cdt.core.dom.ast.IASTSimpleDeclaration;
+import org.eclipse.cdt.core.dom.ast.IASTStatement;
+import org.eclipse.cdt.core.dom.ast.IASTSwitchStatement;
+import org.eclipse.cdt.core.dom.ast.IASTTranslationUnit;
+import org.eclipse.cdt.core.dom.ast.IASTTypeId;
+import org.eclipse.cdt.internal.core.dom.parser.c.CASTFunctionDeclarator;
+import org.eclipse.cdt.internal.core.dom.parser.c.CASTSimpleDeclaration;
+
+import de.uni_freiburg.informatik.ultimate.cdt.translation.implementation.LocationFactory;
+import de.uni_freiburg.informatik.ultimate.cdt.translation.implementation.util.SFO;
+import de.uni_freiburg.informatik.ultimate.cdt.translation.interfaces.Dispatcher;
+import de.uni_freiburg.informatik.ultimate.util.datastructures.LinkedScopedHashMap;
+
+/**
+ * @author nutz
+ * @date May 2014
+ */
+public class DetermineNecessaryDeclarations extends ASTVisitor {
+	/**
+	 * The symbol table for this class
+	 */
+	private final LinkedScopedHashMap<String, IASTDeclaration> mLocalSymbolTable;
+	/**
+	 * The table containing all functions.
+	 */
+	private final Map<String, IASTNode> mFunctionTable;
+
+	private final Stack<IASTDeclaration> mCurrentDeclarationStack;
+
+	private final Map<IASTDeclaration, LinkedHashSet<IASTDeclaration>> mDependencyGraph;
+
+	private final Map<String, IASTDeclaration> mDependencyGraphPreliminaryInverse;
+
+	private final LinkedHashSet<IASTDeclaration> mReachableDeclarations;
+
+	private final String mCheckedMethod;
+	private IASTTranslationUnit mTranslationUnit;
+	private final Dispatcher mDispatcher;
+	private final Map<String, Integer> mFunctionToIndex;
+
+	public DetermineNecessaryDeclarations(final String checkedMethod, final Dispatcher dispatcher,
+			final Map<String, IASTNode> fT, final Map<String, Integer> functionToIndex) {
+		mDispatcher = dispatcher;
+		shouldVisitParameterDeclarations = true;
+		shouldVisitTranslationUnit = true;
+		shouldVisitDeclarations = true;
+		shouldVisitExpressions = true;
+		shouldVisitDeclSpecifiers = true;
+		shouldVisitTypeIds = true;
+		shouldVisitInitializers = true;
+		shouldVisitStatements = true;
+		shouldVisitEnumerators = true;
+		mLocalSymbolTable = new LinkedScopedHashMap<>();
+		mFunctionTable = fT;
+		mDependencyGraph = new LinkedHashMap<>();
+		mDependencyGraphPreliminaryInverse = new LinkedHashMap<>();
+		mReachableDeclarations = new LinkedHashSet<>();
+		mCurrentDeclarationStack = new Stack<>();
+		mCheckedMethod = checkedMethod;
+		mFunctionToIndex = functionToIndex;
+	}
+
+	@Override
+	public int visit(final IASTDeclSpecifier declSpec) {
+		if (declSpec instanceof IASTCompositeTypeSpecifier) {
+			mLocalSymbolTable.beginScope();
+		}
+		return super.visit(declSpec);
+	}
+
+	@Override
+	public int leave(final IASTDeclSpecifier declSpec) {
+		if (declSpec instanceof IASTCompositeTypeSpecifier) {
+			mLocalSymbolTable.endScope();
+		}
+		return super.leave(declSpec);
+	}
+
+	@Override
+	public int visit(final IASTEnumerator enumerator) {
+		mLocalSymbolTable.put(enumerator.getName().toString(), (IASTDeclaration) enumerator.getParent().getParent());
+		return super.visit(enumerator);
+	}
+
+	@Override
+	public int visit(final IASTParameterDeclaration declaration) {
+		final IASTDeclSpecifier declSpec = declaration.getDeclSpecifier();
+		IASTDeclaration funcDec = null;
+		if (!mCurrentDeclarationStack.isEmpty()) {
+			funcDec = mCurrentDeclarationStack.peek();
+		} else {
+			/* we are not inside a function definition, but may still be inside a function declaration
+			 * one getParent to reach the declarator, the other one to get to the declaration
+			 */
+			IASTNode node = declaration;
+			while (!(node instanceof IASTSimpleDeclaration)) {
+				node = node.getParent();
+			}
+			funcDec = (IASTDeclaration) node;
+		}
+		if (declSpec instanceof IASTElaboratedTypeSpecifier) {
+			// i.e. sth like struct/union/enum typename varname
+			final IASTElaboratedTypeSpecifier elts = (IASTElaboratedTypeSpecifier) declSpec;
+			final String name = getKindStringFromCompositeOrElaboratedTS(elts) + elts.getName().toString();
+			final IASTDeclaration decOfName = mLocalSymbolTable.get(name);
+			if (decOfName != null) {
+				// if it is null, it must reference to a local declaration (of the same scope..) that we keep anyway
+				// addDependency(currentFunOrStructDef.peek(), decOfName);
+				addDependency(funcDec, decOfName);
+			}
+		} else if (declSpec instanceof IASTNamedTypeSpecifier) {
+			final IASTNamedTypeSpecifier nts = (IASTNamedTypeSpecifier) declSpec;
+			final String name = nts.getName().toString();
+			final IASTDeclaration decOfName = mLocalSymbolTable.get(name);
+			if (decOfName != null) {
+				// if it is null, it must reference to a local declaration (of the same scope..) that we keep anyway
+				addDependency(funcDec, decOfName);
+			}
+		} else if (declSpec instanceof IASTCompositeTypeSpecifier) {
+			assert false : "a parameter type with composite type specifier: this seems to be an exotic case..";
+		}
+		return super.visit(declaration);
+	}
+
+	@Override
+	public int visit(final IASTTypeId typeId) {
+		String symbolName = "";
+		if (typeId.getDeclSpecifier() instanceof IASTNamedTypeSpecifier) {
+			symbolName = ((IASTNamedTypeSpecifier) typeId.getDeclSpecifier()).getName().toString();
+		} else if (typeId.getDeclSpecifier() instanceof IASTElaboratedTypeSpecifier) {
+			final IASTElaboratedTypeSpecifier elts = (IASTElaboratedTypeSpecifier) typeId.getDeclSpecifier();
+			symbolName = getKindStringFromCompositeOrElaboratedTS(elts) + elts.getName().toString();
+			// } else if (typeId.getDeclSpecifier() instanceof IASTCompositeTypeSpecifier) {
+		}
+
+		if (symbolName.isEmpty()) {
+			return super.visit(typeId);
+		}
+
+		final IASTDeclaration symbolDec = mLocalSymbolTable.get(symbolName);
+		if (symbolDec != null) {
+			addDependency(mCurrentDeclarationStack.peek(), symbolDec);
+		} else {
+			mDependencyGraphPreliminaryInverse.put(symbolName, mCurrentDeclarationStack.peek());
+		}
+		return super.visit(typeId);
+	}
+
+	@Override
+	public int visit(final IASTExpression expression) {
+		if (expression instanceof IASTIdExpression) {
+			return this.visit((IASTIdExpression) expression);
+		} else if (expression instanceof IASTFunctionCallExpression) {
+			return this.visit((IASTFunctionCallExpression) expression);
+		} else {
+			return super.visit(expression);
+		}
+	}
+
+	public int visit(final IASTIdExpression expression) {
+		final String symbolName = expression.getName().toString();
+		final IASTDeclaration symbolDec = mLocalSymbolTable.get(symbolName);
+		final IASTNode funDec = mFunctionTable.get(symbolName);
+		if (symbolDec != null) {
+			addDependency(mCurrentDeclarationStack.peek(), symbolDec);
+		} else if (funDec != null) {
+			addDependency(mCurrentDeclarationStack.peek(),
+					getDeclarationFromFuncDefinitionOrFuncDeclarator(funDec));
+		} else {
+			mDependencyGraphPreliminaryInverse.put(symbolName, mCurrentDeclarationStack.peek());
+		}
+		return super.visit(expression);
+	}
+
+	public int visit(final IASTFunctionCallExpression expression) {
+		final IASTExpression funNameEx = expression.getFunctionNameExpression();
+		if (funNameEx instanceof IASTIdExpression) {
+			final IASTIdExpression idEx = (IASTIdExpression) funNameEx;
+			// IASTFunctionDefinition funcTableEntry = functionTable.get(idEx.getName().toString());
+			final IASTDeclaration decFromFuncTableEntry =
+					getDeclarationFromFuncDefinitionOrFuncDeclarator(mFunctionTable.get(idEx.getName().toString()));
+			// if (funcTableEntry != null)
+			if (decFromFuncTableEntry != null) {
+				addDependency(mCurrentDeclarationStack.peek(), decFromFuncTableEntry);
+			}
+			final IASTDeclaration sTEntry = mLocalSymbolTable.get(idEx.getName().toString());
+			if (sTEntry != null) {
+				addDependency(mCurrentDeclarationStack.peek(), sTEntry);
+			}
+			if (sTEntry == null || decFromFuncTableEntry == null) {
+				mDependencyGraphPreliminaryInverse.put(idEx.getName().toString(),
+						mCurrentDeclarationStack.peek());
+			}
+		} else {
+			// We add a dependency from the method/whatever the function pointer is used in to
+			// all methods that a function pointer may point to (from PreRunner's analysis)
+			for (final String fName : mFunctionToIndex.keySet()) {
+				addDependency(mCurrentDeclarationStack.peek(),
+						getDeclarationFromFuncDefinitionOrFuncDeclarator(mFunctionTable.get(fName)));
+			}
+
+		}
+		return super.visit(expression);
+	}
+
+	private static IASTDeclaration getDeclarationFromFuncDefinitionOrFuncDeclarator(final IASTNode node) {
+		if (node == null) {
+			return null;
+		} else if (node instanceof IASTFunctionDefinition) {
+			return (IASTDeclaration) node;
+		} else if (node instanceof IASTFunctionDeclarator) {
+			IASTNode parent = node.getParent();
+			while (!(parent instanceof IASTDeclaration)) {
+				parent = parent.getParent();
+			}
+			return (IASTDeclaration) parent;
+		} else {
+			assert false : "should not happen";
+			return null;
+		}
+	}
+
+	@Override
+	public int visit(final IASTDeclaration declaration) {
+		if (declaration instanceof CASTSimpleDeclaration) {
+			final boolean decIsGlobal = declaration.getParent() instanceof IASTTranslationUnit;
+			final CASTSimpleDeclaration cSimpleDecl = (CASTSimpleDeclaration) declaration;
+			final IASTDeclSpecifier declSpec = cSimpleDecl.getDeclSpecifier();
+
+			if (decIsGlobal) {
+				// we have a global declaration
+
+				// if we have a global declaration of a structType with a name
+				// for example: struct s { int x; };
+				// we have to remember that struct name
+				if (declSpec instanceof IASTCompositeTypeSpecifier) {
+					final IASTCompositeTypeSpecifier cts = (IASTCompositeTypeSpecifier) declSpec;
+					String declSpecName = cts.getName().toString();
+					if (!declSpecName.isEmpty()) {
+						// convention:
+						// a struct/union/enum declaration is saved in the symbolTable under a key that includes
+						// the struct/union/enum keyword --> otherwise we would have a collision
+						// in case of something like typedef struct a a;
+						final String structOrUnion = getKindStringFromCompositeOrElaboratedTS(cts);
+						declSpecName = structOrUnion + declSpecName;
+						mLocalSymbolTable.put(declSpecName, declaration);
+					}
+					addIfNecessaryPrelimInverseDependency(declaration, declSpecName);
+				} else if (declSpec instanceof IASTEnumerationSpecifier) {
+					final IASTEnumerationSpecifier es = (IASTEnumerationSpecifier) declSpec;
+					final String declSpecName = es.getName().toString();
+					if (!declSpecName.isEmpty()) {
+						// convention:
+						// a struct/union/enum declaration is saved in the symbolTable under a key that includes
+						// the struct/union/enum keyword --> otherwise we would have a collision
+						// in case of something like typedef struct a a;
+						mLocalSymbolTable.put("enum " + declSpecName, declaration);
+					}
+
+				}
+
+				// each declarator of a global declaration has to be stored in the symbolTable
+				// --> we check all uses in IdExpression and add a dependecy to the declarator accordingly
+				// the symbolTable connects identifer and declarator
+				for (final IASTDeclarator d : cSimpleDecl.getDeclarators()) {
+					final IASTDeclarator nd = getInnermostFromNestedDeclarators(d);
+
+					final String declaratorName = nd.getName().toString();
+					mLocalSymbolTable.put(declaratorName, declaration);
+					addIfNecessaryPrelimInverseDependency(declaration, declaratorName);
+				}
+			} else {
+				// we have a local declaration
+
+				/*
+				 * if we use a globally defined type, this introduces a dependency for example in the program ----
+				 * typedef int _int; struct s { _int i; }; ---- this code section will introduce a dependency struct s
+				 * {...}; --> typedef int _int;
+				 *
+				 * when we visit the declaration _int i;
+				 */
+				if (declSpec instanceof IASTElaboratedTypeSpecifier) {
+					// we have an elaborated type specifier, i.e., something like [struct|union|enum] typename varname
+					final IASTElaboratedTypeSpecifier elts = (IASTElaboratedTypeSpecifier) declSpec;
+					final String name = getKindStringFromCompositeOrElaboratedTS(elts) + elts.getName().toString();
+					final IASTDeclaration decOfName = mLocalSymbolTable.get(name);
+					if (decOfName != null) { // if it is null, it must reference to a local declaration (of the same
+												// scope..) that we keep anyway
+						addDependency(mCurrentDeclarationStack.peek(), decOfName);
+					} else { // .. or it may reference a global declaration that we haven't seen yet (this may
+								// overapproximate, as we declare shadowed decls reachable, right?? //TODO: not entirely
+								// clear..
+						mDependencyGraphPreliminaryInverse.put(name, mCurrentDeclarationStack.peek());
+					}
+				} else if (declSpec instanceof IASTNamedTypeSpecifier) {
+					final IASTNamedTypeSpecifier nts = (IASTNamedTypeSpecifier) declSpec;
+					final String name = nts.getName().toString();
+					final IASTDeclaration decOfName = mLocalSymbolTable.get(name);
+					if (decOfName != null) {
+						/*
+						 * if it is null, it must reference to a local declaration (of the same scope..) that we keep
+						 * anyway
+						 */
+						addDependency(mCurrentDeclarationStack.peek(), decOfName);
+					} else {
+						/*
+						 *  .. or it may reference a global declaration that we haven't seen yet (this may
+						 * overapproximate, as we declare shadowed decls reachable, right??
+						 * TODO: not entirely clear..
+						 */
+						mDependencyGraphPreliminaryInverse.put(name, mCurrentDeclarationStack.peek());
+					}
+//				} else if (declSpec instanceof IASTCompositeTypeSpecifier) {
+//					// declaration is no global declaration but it may contain declarations that are global..
+//					addDependency(mCurrentFunOrStructOrEnumDefOrInitializer.peek(), declaration);
+				} else {
+					addDependency(mCurrentDeclarationStack.peek(), declaration);
+				}
+			}
+			/*
+			 * things we do for both global or local declarations
+			 */
+
+			// (alex, Dec 17:) not sure what the following code block was supposed to do, removing it for now
+//			for (final IASTDeclarator declarator : cSimpleDecl.getDeclarators()) {
+//				/*
+//				 * "typedef declSpec declarators" introduces a dependency from each declarator to
+//				 * - the declspec itself if it is a compositeType
+//				 * - the declspec's sT entry otherwise
+//				 * if (declSpec.getStorageClass() == IASTDeclSpecifier.sc_typedef) {
+//				 * case: the declSpecifier references a declaration we have to add to the dependencyGraph
+//				 *
+//				 */
+
+			String declSpecName = "";
+			if (declSpec instanceof IASTSimpleDeclSpecifier) {
+				// do nothing
+			} else if (declSpec instanceof IASTElaboratedTypeSpecifier) {
+				// we have an elaborated type specifier, i.e., something like [struct|union|enum] typename varname
+
+				final IASTElaboratedTypeSpecifier elts = (IASTElaboratedTypeSpecifier) declSpec;
+				declSpecName = getKindStringFromCompositeOrElaboratedTS(elts) + elts.getName().toString();
+				final IASTDeclaration declOfName = mLocalSymbolTable.get(declSpecName);
+				if (declOfName != null) {
+					addDependency(declaration, mLocalSymbolTable.get(declSpecName));
+				} else if (decIsGlobal) {
+					// if it is null, it must reference to a local declaration (of the same
+					// scope..) that we keep anyway (most cases..)
+					mDependencyGraphPreliminaryInverse.put(declSpecName, declaration);
+				} else {
+					// do nothing
+				}
+			} else if (declSpec instanceof IASTNamedTypeSpecifier) {
+				registerNamedTypeSpecifier(declaration, decIsGlobal, declSpec);
+			} else if (declSpec instanceof IASTCompositeTypeSpecifier) {
+				// do nothing
+			} else if (declSpec instanceof IASTEnumerationSpecifier) {
+				// do nothing
+			} else {
+				assert false : "missed a case?";
+			}
+
+			mCurrentDeclarationStack.push(declaration);
+
+			return super.visit(declaration);
+		} else if (declaration instanceof IASTFunctionDefinition) {
+			final IASTFunctionDefinition funDef = (IASTFunctionDefinition) declaration;
+			// IASTDeclarator possiblyNestedDeclarator = funDef.getDeclarator();
+			// while (possiblyNestedDeclarator.getNestedDeclarator() != null) {
+			// possiblyNestedDeclarator = possiblyNestedDeclarator.getNestedDeclarator();
+			// }
+			// String nameOfInnermostDeclarator = possiblyNestedDeclarator.getName().toString();
+			// functionTable.put(nameOfInnermostDeclarator, funDef);
+
+			final IASTDeclSpecifier declSpec = funDef.getDeclSpecifier();
+			if (declSpec instanceof IASTNamedTypeSpecifier) {
+				registerNamedTypeSpecifier(declaration, true, declSpec);
+			}
+
+			if (declaration.getParent() instanceof IASTTranslationUnit) {
+				addIfNecessaryPrelimInverseDependency(declaration, funDef.getDeclarator().getName().toString());
+			}
+
+			mLocalSymbolTable.beginScope();
+			if (funDef.getDeclarator() instanceof CASTFunctionDeclarator) {
+				final CASTFunctionDeclarator dec = (CASTFunctionDeclarator) funDef.getDeclarator();
+				for (final IASTParameterDeclaration param : dec.getParameters()) {
+					final String key = param.getDeclarator().getName().toString();
+					mLocalSymbolTable.put(key, declaration);
+				}
+			}
+			mCurrentDeclarationStack.push(funDef);
+			final int nr = super.visit(declaration);
+			return nr;
+		} else {
+			return super.visit(declaration);
+		}
+	}
+
+	private void addIfNecessaryPrelimInverseDependency(final IASTDeclaration declaration, final String declSpecName) {
+		for (final Entry<String, IASTDeclaration> entry : mDependencyGraphPreliminaryInverse.entrySet()) {
+			if (declSpecName.equals(entry.getKey())) {
+				addDependency(entry.getValue(), declaration);
+			}
+		}
+	}
+
+	protected void registerNamedTypeSpecifier(final IASTDeclaration declaration, final boolean decIsGlobal,
+			final IASTDeclSpecifier declSpec) {
+		String declSpecName;
+		final IASTNamedTypeSpecifier nts = (IASTNamedTypeSpecifier) declSpec;
+		declSpecName = nts.getName().toString();
+		final IASTDeclaration decOfName = mLocalSymbolTable.get(declSpecName);
+		if (decOfName != null) {
+			// if it is null, it must reference to a local declaration (of the same scope..) that we
+			// keep anyway (most cases..)
+			addDependency(declaration, decOfName);
+		} else if (decIsGlobal) {
+			mDependencyGraphPreliminaryInverse.put(declSpecName, declaration);
+		}
+	}
+
+	private static IASTDeclarator getInnermostFromNestedDeclarators(final IASTDeclarator d) {
+		IASTDeclarator possiblyNestedDeclarator = d;
+		while (possiblyNestedDeclarator.getNestedDeclarator() != null) {
+			possiblyNestedDeclarator = possiblyNestedDeclarator.getNestedDeclarator();
+		}
+		return possiblyNestedDeclarator;
+	}
+
+	private static String getKindStringFromCompositeOrElaboratedTS(final IASTDeclSpecifier cts) {
+		if (cts instanceof IASTCompositeTypeSpecifier) {
+			switch (((IASTCompositeTypeSpecifier) cts).getKey()) {
+			case IASTCompositeTypeSpecifier.k_struct:
+				return "struct ";
+			case IASTCompositeTypeSpecifier.k_union:
+				return "union ";
+			default:
+				assert false : "??";
+				break;
+			}
+		} else if (cts instanceof IASTElaboratedTypeSpecifier) {
+			switch (((IASTElaboratedTypeSpecifier) cts).getKind()) {
+			case IASTElaboratedTypeSpecifier.k_struct:
+				return "struct ";
+			case IASTElaboratedTypeSpecifier.k_union:
+				return "union ";
+			case IASTElaboratedTypeSpecifier.k_enum:
+				return "enum ";
+			default:
+				assert false : "??";
+				break;
+			}
+		}
+		return null;
+	}
+
+	@Override
+	public int visit(final IASTInitializer initializer) {
+		if (initializer instanceof IASTEqualsInitializer) {
+			final IASTDeclaration correspondingDeclaration = (IASTDeclaration) initializer.getParent().getParent();
+			if (correspondingDeclaration.getParent() instanceof IASTTranslationUnit) {
+				mCurrentDeclarationStack.push(correspondingDeclaration);
+			}
+		}
+		return super.visit(initializer);
+	}
+
+	@Override
+	public int leave(final IASTInitializer initializer) {
+		if (initializer instanceof IASTEqualsInitializer) {
+			final IASTDeclaration correspondingDeclaration = (IASTDeclaration) initializer.getParent().getParent();
+			if (correspondingDeclaration.getParent() instanceof IASTTranslationUnit) {
+				mCurrentDeclarationStack.pop();
+			}
+		}
+		return super.leave(initializer);
+	}
+
+	@Override
+	public int leave(final IASTDeclaration declaration) {
+		if (declaration instanceof IASTFunctionDefinition) {
+			mCurrentDeclarationStack.pop();
+			mLocalSymbolTable.endScope();
+		} else if (declaration instanceof IASTSimpleDeclaration) {
+//			if (((IASTSimpleDeclaration) declaration).getDeclSpecifier() instanceof IASTCompositeTypeSpecifier
+//					|| ((IASTSimpleDeclaration) declaration).getDeclSpecifier() instanceof IASTEnumerationSpecifier) {
+				mCurrentDeclarationStack.pop();
+//			}
+		}
+		return super.leave(declaration);
+	}
+
+	@Override
+	public int visit(final IASTStatement statement) {
+		if (statement instanceof IASTCompoundStatement && !(statement.getParent() instanceof IASTFunctionDefinition
+				|| statement.getParent() instanceof IASTForStatement)) {
+			// the scope for IASTFunctionDefinition and IASTForStatement was //FIXME what about while, do, ..?
+			// opened in parent before!
+			mLocalSymbolTable.beginScope();
+		}
+		if (statement instanceof IASTSwitchStatement) {
+			mLocalSymbolTable.beginScope();
+		}
+		if (statement instanceof IASTForStatement) {
+			mLocalSymbolTable.beginScope();
+		}
+		return super.visit(statement);
+	}
+
+	@Override
+	public int leave(final IASTStatement statement) {
+		if (statement instanceof IASTCompoundStatement && !(statement.getParent() instanceof IASTFunctionDefinition
+				|| statement.getParent() instanceof IASTForStatement)) {
+			// the scope for IASTFunctionDefinition and IASTForStatement was //FIXME what about while, do, ..?
+			// opened in parent before!
+			mLocalSymbolTable.endScope();
+		}
+		if (statement instanceof IASTSwitchStatement) {
+			mLocalSymbolTable.endScope();
+		}
+		if (statement instanceof IASTForStatement) {
+			mLocalSymbolTable.endScope();
+		}
+		return super.leave(statement);
+	}
+
+	@Override
+	public int leave(final IASTTranslationUnit tu) {
+		mTranslationUnit = tu;
+		final int result = super.leave(tu);
+		// compute set from graph
+		computeReachableSetAndUpdateMMRequirements();
+		return result;
+	}
+
+	/**
+	 * introduce a dependency in the dependencyGraph saying "lhs depends on rhs"
+	 *
+	 * @param lhs
+	 * @param rhs
+	 */
+	private void addDependency(final IASTDeclaration lhs, final IASTDeclaration rhs) {
+		assert lhs != null;
+		assert rhs != null;
+
+		LinkedHashSet<IASTDeclaration> set = mDependencyGraph.get(lhs);
+		if (set == null) {
+			set = new LinkedHashSet<>();
+		}
+		set.add(rhs);
+		mDependencyGraph.put(lhs, set);
+	}
+
+	String prettyPrintDependencyGraph() {
+		final StringBuilder sb = new StringBuilder();
+		for (final Entry<IASTDeclaration, LinkedHashSet<IASTDeclaration>> entry : mDependencyGraph.entrySet()) {
+			for (final IASTNode n : entry.getValue()) {
+				sb.append(entry.getKey() == null ? "null" : entry.getKey().getRawSignature());
+				sb.append("\n -> \n");
+				sb.append(n == null ? "null" : n.getRawSignature());
+				sb.append("\n\n--------\n");
+			}
+		}
+		return sb.toString();
+	}
+
+	String prettyPrintDependencyGraphFilter(final String filter, final int maxlength) {
+		final StringBuilder sb = new StringBuilder();
+		for (final Entry<IASTDeclaration, LinkedHashSet<IASTDeclaration>> entry : mDependencyGraph.entrySet()) {
+			for (final IASTNode n : entry.getValue()) {
+
+				String source = entry.getKey() == null ? "null" : entry.getKey().getRawSignature();
+				source = source.substring(0, maxlength < source.length() ? maxlength : source.length());
+				String target = n == null ? "null" : n.getRawSignature();
+				target = target.substring(0, maxlength < target.length() ? maxlength : target.length());
+				if (source.contains(filter) || target.contains(filter)) {
+					sb.append(source);
+					sb.append("\n -> \n");
+					sb.append(target);
+					sb.append("\n\n--------\n");
+				}
+			}
+		}
+		return sb.toString();
+	}
+
+	String prettyPrintReachableSet() {
+		final StringBuilder sb = new StringBuilder();
+		for (final IASTNode node : mReachableDeclarations) {
+			sb.append(node.getRawSignature());
+			sb.append("\n\n--------\n");
+		}
+		return sb.toString();
+	}
+
+	String prettyPrintReachableSetFilter(final String filter) {
+		final StringBuilder sb = new StringBuilder();
+		for (final IASTNode node : mReachableDeclarations) {
+			final String nodeString = node.getRawSignature();
+			if (nodeString.contains(filter)) {
+				sb.append(nodeString);
+				sb.append("\n\n--------\n");
+			}
+		}
+		return sb.toString();
+	}
+
+	String prettyPrintSymbolTable() {
+		final StringBuilder sb = new StringBuilder();
+		for (final Entry<String, IASTDeclaration> x : mLocalSymbolTable.entrySet()) {
+			sb.append(x.getKey() + " --> " + x.getValue().getRawSignature() + "\n");
+		}
+		return sb.toString();
+	}
+
+	void computeReachableSetAndUpdateMMRequirements() {
+		final LinkedHashSet<String> entryPoints = new LinkedHashSet<>();// TODO: replace with input from settings
+		if (!mCheckedMethod.equals(SFO.EMPTY) && mFunctionTable.containsKey(mCheckedMethod)) {
+			entryPoints.add(mCheckedMethod);
+			// } else {
+			// throw new IncorrectSyntaxException(new CACSLLocation(translationUnit), "Settings say to check starting
+			// from method "
+			// + checkedMethod + " but no such method is present in the program");
+			// }
+		} else {
+			if (!mCheckedMethod.equals(SFO.EMPTY) && !mFunctionTable.containsKey(mCheckedMethod)) {
+				final String msg = "You specified the starting procedure: " + mCheckedMethod
+						+ "\n The program does not have this method. ULTIMATE will continue in "
+						+ "library mode (i.e., each procedure can be starting procedure and global "
+						+ "variables are not initialized).";
+				mDispatcher.warn(LocationFactory.createIgnoreCLocation(mTranslationUnit), msg);
+			}
+			entryPoints.addAll(mFunctionTable.keySet());
+		}
+
+		final ArrayDeque<IASTDeclaration> openNodes = new ArrayDeque<>();
+		for (final String ep : entryPoints) {
+			openNodes.add(getDeclarationFromFuncDefinitionOrFuncDeclarator(mFunctionTable.get(ep)));
+		}
+
+		while (!openNodes.isEmpty()) {
+			final IASTDeclaration currentNode = openNodes.pollFirst();
+			mReachableDeclarations.add(currentNode);
+			final LinkedHashSet<IASTDeclaration> targets = mDependencyGraph.get(currentNode);
+			if (targets != null) {
+				for (final IASTDeclaration targetNode : targets) {
+					if (!mReachableDeclarations.contains(targetNode)) {
+						openNodes.add(targetNode);
+					}
+				}
+			}
+		}
+	}
+
+	LinkedHashSet<IASTDeclaration> getReachableDeclarationsOrDeclarators() {
+		return mReachableDeclarations;
+	}
+}