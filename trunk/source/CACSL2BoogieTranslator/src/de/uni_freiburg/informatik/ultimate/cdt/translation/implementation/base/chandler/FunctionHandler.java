/*
 * Copyright (C) 2013-2015 Alexander Nutz (nutz@informatik.uni-freiburg.de)
 * Copyright (C) 2013-2015 Daniel Dietsch (dietsch@informatik.uni-freiburg.de)
 * Copyright (C) 2015 Markus Lindenmann (lindenmm@informatik.uni-freiburg.de)
 * Copyright (C) 2012-2015 Matthias Heizmann (heizmann@informatik.uni-freiburg.de)
 * Copyright (C) 2015 University of Freiburg
 *
 * This file is part of the ULTIMATE CACSL2BoogieTranslator plug-in.
 *
 * The ULTIMATE CACSL2BoogieTranslator plug-in is free software: you can redistribute it and/or modify
 * it under the terms of the GNU Lesser General Public License as published
 * by the Free Software Foundation, either version 3 of the License, or
 * (at your option) any later version.
 *
 * The ULTIMATE CACSL2BoogieTranslator plug-in is distributed in the hope that it will be useful,
 * but WITHOUT ANY WARRANTY; without even the implied warranty of
 * MERCHANTABILITY or FITNESS FOR A PARTICULAR PURPOSE.  See the
 * GNU Lesser General Public License for more details.
 *
 * You should have received a copy of the GNU Lesser General Public License
 * along with the ULTIMATE CACSL2BoogieTranslator plug-in. If not, see <http://www.gnu.org/licenses/>.
 *
 * Additional permission under GNU GPL version 3 section 7:
 * If you modify the ULTIMATE CACSL2BoogieTranslator plug-in, or any covered work, by linking
 * or combining it with Eclipse RCP (or a modified version of Eclipse RCP),
 * containing parts covered by the terms of the Eclipse Public License, the
 * licensors of the ULTIMATE CACSL2BoogieTranslator plug-in grant you additional permission
 * to convey the resulting work.
 */
package de.uni_freiburg.informatik.ultimate.cdt.translation.implementation.base.chandler;

import java.util.ArrayList;
import java.util.Arrays;
import java.util.Collection;
import java.util.Collections;
import java.util.LinkedHashMap;
import java.util.LinkedHashSet;
import java.util.LinkedList;
import java.util.List;
import java.util.Map;
import java.util.Map.Entry;
import java.util.Objects;
import java.util.Queue;
import java.util.Set;

import org.eclipse.cdt.core.dom.ast.IASTExpression;
import org.eclipse.cdt.core.dom.ast.IASTFunctionDefinition;
import org.eclipse.cdt.core.dom.ast.IASTIdExpression;
import org.eclipse.cdt.core.dom.ast.IASTInitializerClause;
import org.eclipse.cdt.core.dom.ast.IASTNode;
import org.eclipse.cdt.core.dom.ast.IASTParameterDeclaration;
import org.eclipse.cdt.core.dom.ast.IASTReturnStatement;
import org.eclipse.cdt.core.dom.ast.IASTStandardFunctionDeclarator;
import org.eclipse.cdt.core.dom.ast.gnu.c.ICASTKnRFunctionDeclarator;

import de.uni_freiburg.informatik.ultimate.boogie.ExpressionFactory;
import de.uni_freiburg.informatik.ultimate.boogie.ast.ASTType;
import de.uni_freiburg.informatik.ultimate.boogie.ast.ArrayType;
import de.uni_freiburg.informatik.ultimate.boogie.ast.AssignmentStatement;
import de.uni_freiburg.informatik.ultimate.boogie.ast.Attribute;
import de.uni_freiburg.informatik.ultimate.boogie.ast.BinaryExpression.Operator;
import de.uni_freiburg.informatik.ultimate.boogie.ast.Body;
import de.uni_freiburg.informatik.ultimate.boogie.ast.CallStatement;
import de.uni_freiburg.informatik.ultimate.boogie.ast.Declaration;
import de.uni_freiburg.informatik.ultimate.boogie.ast.EnsuresSpecification;
import de.uni_freiburg.informatik.ultimate.boogie.ast.Expression;
import de.uni_freiburg.informatik.ultimate.boogie.ast.GeneratedBoogieAstVisitor;
import de.uni_freiburg.informatik.ultimate.boogie.ast.HavocStatement;
import de.uni_freiburg.informatik.ultimate.boogie.ast.IdentifierExpression;
import de.uni_freiburg.informatik.ultimate.boogie.ast.IntegerLiteral;
import de.uni_freiburg.informatik.ultimate.boogie.ast.LeftHandSide;
import de.uni_freiburg.informatik.ultimate.boogie.ast.ModifiesSpecification;
import de.uni_freiburg.informatik.ultimate.boogie.ast.NamedType;
import de.uni_freiburg.informatik.ultimate.boogie.ast.PrimitiveType;
import de.uni_freiburg.informatik.ultimate.boogie.ast.Procedure;
import de.uni_freiburg.informatik.ultimate.boogie.ast.ReturnStatement;
import de.uni_freiburg.informatik.ultimate.boogie.ast.Specification;
import de.uni_freiburg.informatik.ultimate.boogie.ast.Statement;
import de.uni_freiburg.informatik.ultimate.boogie.ast.StructType;
import de.uni_freiburg.informatik.ultimate.boogie.ast.UnaryExpression;
import de.uni_freiburg.informatik.ultimate.boogie.ast.VarList;
import de.uni_freiburg.informatik.ultimate.boogie.ast.VariableDeclaration;
import de.uni_freiburg.informatik.ultimate.boogie.ast.VariableLHS;
import de.uni_freiburg.informatik.ultimate.boogie.output.BoogiePrettyPrinter;
import de.uni_freiburg.informatik.ultimate.cdt.translation.implementation.CACSLLocation;
import de.uni_freiburg.informatik.ultimate.cdt.translation.implementation.FlatSymbolTable;
import de.uni_freiburg.informatik.ultimate.cdt.translation.implementation.LocationFactory;
import de.uni_freiburg.informatik.ultimate.cdt.translation.implementation.base.CHandler;
import de.uni_freiburg.informatik.ultimate.cdt.translation.implementation.base.CTranslationUtil;
import de.uni_freiburg.informatik.ultimate.cdt.translation.implementation.base.MainDispatcher;
import de.uni_freiburg.informatik.ultimate.cdt.translation.implementation.base.PRDispatcher;
import de.uni_freiburg.informatik.ultimate.cdt.translation.implementation.base.TypeHandler;
import de.uni_freiburg.informatik.ultimate.cdt.translation.implementation.base.chandler.MemoryHandler.MemoryModelDeclarations;
import de.uni_freiburg.informatik.ultimate.cdt.translation.implementation.base.expressiontranslation.ExpressionTranslation;
import de.uni_freiburg.informatik.ultimate.cdt.translation.implementation.container.SymbolTableValue;
import de.uni_freiburg.informatik.ultimate.cdt.translation.implementation.container.c.CArray;
import de.uni_freiburg.informatik.ultimate.cdt.translation.implementation.container.c.CEnum;
import de.uni_freiburg.informatik.ultimate.cdt.translation.implementation.container.c.CFunction;
import de.uni_freiburg.informatik.ultimate.cdt.translation.implementation.container.c.CPointer;
import de.uni_freiburg.informatik.ultimate.cdt.translation.implementation.container.c.CPrimitive;
import de.uni_freiburg.informatik.ultimate.cdt.translation.implementation.container.c.CPrimitive.CPrimitiveCategory;
import de.uni_freiburg.informatik.ultimate.cdt.translation.implementation.container.c.CPrimitive.CPrimitives;
import de.uni_freiburg.informatik.ultimate.cdt.translation.implementation.container.c.CType;
import de.uni_freiburg.informatik.ultimate.cdt.translation.implementation.exception.IncorrectSyntaxException;
import de.uni_freiburg.informatik.ultimate.cdt.translation.implementation.exception.UndeclaredFunctionException;
import de.uni_freiburg.informatik.ultimate.cdt.translation.implementation.exception.UnsupportedSyntaxException;
import de.uni_freiburg.informatik.ultimate.cdt.translation.implementation.result.CDeclaration;
import de.uni_freiburg.informatik.ultimate.cdt.translation.implementation.result.ContractResult;
import de.uni_freiburg.informatik.ultimate.cdt.translation.implementation.result.ExpressionResult;
import de.uni_freiburg.informatik.ultimate.cdt.translation.implementation.result.HeapLValue;
import de.uni_freiburg.informatik.ultimate.cdt.translation.implementation.result.LocalLValue;
import de.uni_freiburg.informatik.ultimate.cdt.translation.implementation.result.RValue;
import de.uni_freiburg.informatik.ultimate.cdt.translation.implementation.result.Result;
import de.uni_freiburg.informatik.ultimate.cdt.translation.implementation.result.SkipResult;
import de.uni_freiburg.informatik.ultimate.cdt.translation.implementation.util.SFO;
import de.uni_freiburg.informatik.ultimate.cdt.translation.implementation.util.TarjanSCC;
import de.uni_freiburg.informatik.ultimate.cdt.translation.interfaces.Dispatcher;
import de.uni_freiburg.informatik.ultimate.core.lib.models.annotation.Check;
import de.uni_freiburg.informatik.ultimate.core.lib.models.annotation.Overapprox;
import de.uni_freiburg.informatik.ultimate.core.model.models.ILocation;
import de.uni_freiburg.informatik.ultimate.model.acsl.ACSLNode;
import de.uni_freiburg.informatik.ultimate.plugins.generator.cacsl2boogietranslator.TranslationMode;
import de.uni_freiburg.informatik.ultimate.plugins.generator.cacsl2boogietranslator.preferences.CACSLPreferenceInitializer;

/**
 * Class that handles translation of functions.
 *
 * @author Markus Lindenmann
 * @date 12.10.2012
 * @author Alexander Nutz
 */
public class FunctionHandler {

	/**
	 * A map from procedure name to procedure declaration.
	 */
	private final Map<String, Procedure> mProcedures;
	/**
	 * The currently handled procedure.
	 */
	private Procedure mCurrentProcedure;
	/**
	 * Whether the modified globals is user defined or not. If it is in this set, then it is a modifies clause defined
	 * by the user.
	 */
	private final Set<String> mModifiedGlobalsIsUserDefined;
	/**
	 * A map from method name to all called methods of the specified one.
	 */
	private final Map<String, Set<String>> mCallGraph;
	// /**
	// * Whether the current procedure is declared to return void.
	// */
	// private boolean mCurrentProcedureIsVoid;
	/**
	 * Modified global variables of the current function.
	 */
	private final Map<String, LinkedHashSet<String>> mModifiedGlobals;
	/**
	 * Methods that have been called before they were declared. These methods need a special treatment, as they are
	 * assumed to be returning int!
	 */
	private final Set<String> mMethodsCalledBeforeDeclared;

	private final Map<String, CFunction> mProcedureToCFunctionType;

	/**
	 * Herein the function Signatures (as a CFunction) are stored for which a boogie procedure has to be created in the
	 * postProcessor that deals with the function pointer calls that can happen.
	 */
	private final LinkedHashSet<ProcedureSignature> mFunctionSignaturesThatHaveAFunctionPointer;

	private final ExpressionTranslation mExpressionTranslation;

	/**
	 * Constructor.
	 *
	 * @param expressionTranslation
	 * @param typeSizeComputer
	 * @param checkMemoryLeakAtEndOfMain
	 */
	public FunctionHandler(final ExpressionTranslation expressionTranslation,
			final TypeSizeAndOffsetComputer typeSizeComputer) {
		mExpressionTranslation = expressionTranslation;
		mCallGraph = new LinkedHashMap<>();
		mModifiedGlobals = new LinkedHashMap<>();
		mMethodsCalledBeforeDeclared = new LinkedHashSet<>();
		mProcedures = new LinkedHashMap<>();
		mProcedureToCFunctionType = new LinkedHashMap<>();
		mModifiedGlobalsIsUserDefined = new LinkedHashSet<>();
		mFunctionSignaturesThatHaveAFunctionPointer = new LinkedHashSet<>();
	}

	/**
	 * This is called from SimpleDeclaration and handles a C function declaration.
	 *
	 * The effects are: - the declaration is stored to FunctionHandler.procedures (which stores all Boogie procedure
	 * declarations - procedureTo(Return/Param)CType memebers are updated
	 *
	 * The returned result is empty (ResultSkip).
	 *
	 * @param cDec
	 *            the CDeclaration of the function that was computed by visit SimpleDeclaration
	 * @param loc
	 *            the location of the FunctionDeclarator
	 */
	public Result handleFunctionDeclarator(final Dispatcher main, final ILocation loc, final List<ACSLNode> contract,
			final CDeclaration cDec, final IASTNode hook) {
		final String methodName = cDec.getName();
		final CFunction funcType = (CFunction) cDec.getType();

		addAProcedure(main, loc, contract, methodName, funcType, hook);

		return new SkipResult();
	}

	/**
	 * Handles translation of IASTFunctionDefinition.
	 *
	 * Note that a C function definition may have an ACSL specification while a Boogie procedure implementation does not
	 * have a specification (right?). Therefore we have to add any ACSL specs to the procedures member where the
	 * (Boogie) function declarations are stored.
	 *
	 * The Result contains the Boogie procedure implementation.
	 *
	 * @param main
	 *            a reference to the main dispatcher.
	 * @param node
	 *            the node to translate.
	 * @param contract
	 * @return the translation result.
	 */
	public Result handleFunctionDefinition(final Dispatcher main, final MemoryHandler memoryHandler,
			final IASTFunctionDefinition node, final CDeclaration cDec, final List<ACSLNode> contract) {
		main.mCHandler.beginScope();

		final ILocation loc = main.getLocationFactory().createCLocation(node);
		final String methodName = cDec.getName();
		final CType returnCType = ((CFunction) cDec.getType()).getResultType();
		final boolean returnTypeIsVoid =
				returnCType instanceof CPrimitive && ((CPrimitive) returnCType).getType() == CPrimitives.VOID;

		updateCFunction(methodName, returnCType, null, null, false);

		VarList[] in = processInParams(main, loc, (CFunction) cDec.getType(), methodName, node);

		// There is only one return parameter in C, so this array always has size 1.
		VarList[] out = new VarList[1];
		final ASTType type = main.mTypeHandler.cType2AstType(loc, returnCType);

		if (returnTypeIsVoid) {
			// void, so there are no out vars
			out = new VarList[0];
		} else if (mMethodsCalledBeforeDeclared.contains(methodName)) {
			// defaulting to int, when a method is called that is only declared later
			final CPrimitive cPrimitive = new CPrimitive(CPrimitives.INT);
			out[0] = new VarList(loc, new String[] { SFO.RES }, main.mTypeHandler.cType2AstType(loc, cPrimitive));
		} else {
			// "normal case"
			assert type != null;
			out[0] = new VarList(loc, new String[] { SFO.RES }, type);
		}
		Specification[] spec = makeBoogieSpecFromACSLContract(main, contract, methodName, node);

		Procedure proc = mProcedures.get(methodName);
		if (proc == null) {
			final Attribute[] attr = new Attribute[0];
			final String[] typeParams = new String[0];
			if (isInParamVoid(in)) {
				// in parameter is "void"
				in = new VarList[0];
			}
			proc = new Procedure(loc, attr, methodName, typeParams, in, out, spec, null);
			if (mProcedures.containsKey(methodName)) {
				final String msg =
						"Duplicated method identifier: " + methodName + ". C does not support function overloading!";
				throw new IncorrectSyntaxException(loc, msg);
			}
			mProcedures.put(methodName, proc);
		} else {
			// check declaration against its implementation
			VarList[] declIn = proc.getInParams();
			boolean checkInParams = true;
			if (in.length != proc.getInParams().length || out.length != proc.getOutParams().length
					|| isInParamVoid(proc.getInParams())) {
				if (proc.getInParams().length == 0) {
					// the implementation can have 0 to n in parameters!
					// do not check, but use the in params of the implementation
					// as we will take the ones of the implementation anyway
					checkInParams = false;
					declIn = in;
				} else if (isInParamVoid(proc.getInParams()) && (in.length == 0 || isInParamVoid(in))) {
					declIn = new VarList[0];
					in = new VarList[0];
					checkInParams = false;
				} else {
					final String msg = "Implementation does not match declaration!";
					throw new IncorrectSyntaxException(loc, msg);
				}
			}

			if (checkInParams) {
				final ASTTypeComparisonVisitor comparer = new ASTTypeComparisonVisitor();

				for (int i = 0; i < in.length; i++) {
					final boolean isSimilar = comparer.isSimilar(in[i], proc.getInParams()[i]);
					if (!isSimilar) {
						final String msg = "Implementation does not match declaration! "
								+ "Type missmatch on in-parameters! " + in.length + " arguments, "
								+ proc.getInParams().length + " parameters, " + "first missmatch at position " + i
								+ ", " + "argument type " + BoogiePrettyPrinter.print(in[i].getType()) + ", param type "
								+ BoogiePrettyPrinter.print(proc.getInParams()[i]);
						throw new IncorrectSyntaxException(loc, msg);
					}
				}
			}

			// combine the specification from the definition with the one from
			// the declaration
			final List<Specification> specFromDec = Arrays.asList(proc.getSpecification());
			final ArrayList<Specification> newSpecs = new ArrayList<>(Arrays.asList(spec));
			newSpecs.addAll(specFromDec);
			spec = newSpecs.toArray(new Specification[newSpecs.size()]);

			proc = new Procedure(proc.getLocation(), proc.getAttributes(), proc.getIdentifier(), proc.getTypeParams(),
					declIn, proc.getOutParams(), spec, null);
			mProcedures.put(methodName, proc);
		}
		final Procedure declWithCorrectlyNamedInParams = new Procedure(proc.getLocation(), proc.getAttributes(),
				proc.getIdentifier(), proc.getTypeParams(), in, proc.getOutParams(), proc.getSpecification(), null);
		mCurrentProcedure = declWithCorrectlyNamedInParams;
		// mCurrentProcedureIsVoid = returnTypeIsVoid;
		final String procId = mCurrentProcedure.getIdentifier();

		addModifiedGlobalEntry(procId);
		addCallGraphNode(procId);

		/*
		 * The structure is as follows: 1) Preprocessing of the method body: - add new variables for parameters - havoc
		 * them - etc. 2) dispatch body 3) handle mallocs 4) add statements and declarations to new body
		 */
		ArrayList<Statement> stmts = new ArrayList<>();
		final ArrayList<Declaration> decls = new ArrayList<>();
		// 1)
		handleFunctionsInParams(main, loc, memoryHandler, decls, stmts, node);
		// 2)
		// Body body = ((Body) main.dispatch(node.getBody()).node);
		// stmts.addAll(Arrays.asList(body.getBlock()));
		// for (VariableDeclaration declaration : body.getLocalVars()) {
		// decls.add(declaration);
		// }
		final ExpressionResult cser = (ExpressionResult) main.dispatch(node.getBody());
		stmts.addAll(cser.mStmt);
		decls.addAll(cser.mDecl);

		// 3) ,4)
		stmts = ((CHandler) main.mCHandler).updateStmtsAndDeclsAtScopeEnd(main, decls, stmts, node);

		final Body body = new Body(loc, decls.toArray(new VariableDeclaration[decls.size()]),
				stmts.toArray(new Statement[stmts.size()]));

		proc = mCurrentProcedure;
		// Implementation -> Specification always null!
		final Procedure impl = new Procedure(loc, proc.getAttributes(), methodName, proc.getTypeParams(), in,
				proc.getOutParams(), null, body);
		mCurrentProcedure = null;
		// mCurrentProcedureIsVoid = false;
		main.mCHandler.endScope();
		return new Result(impl);
	}

	/**
	 * Handles translation of IASTFunctionCallExpression.
	 *
	 * @param main
	 *            a reference to the main dispatcher.
	 * @param memoryHandler
	 *            a reference to the memory Handler.
	 * @param node
	 *            the node to translate.
	 * @return the translation result.
	 */
	public Result handleFunctionCallExpression(final Dispatcher main, final MemoryHandler memoryHandler,
			final StructHandler structHandler, final ILocation loc, final IASTExpression functionName,
			final IASTInitializerClause[] arguments) {
		if (!(functionName instanceof IASTIdExpression)) {
			return handleFunctionPointerCall(loc, main, memoryHandler, structHandler, functionName, arguments);
		}

		final String rawName = ((IASTIdExpression) functionName).getName().toString();
		
		// Resolve the function name (might be prefixed by multiparse)
		final String methodName = main.mCHandler.getSymbolTable().applyMultiparseRenaming(
				functionName.getContainingFilename(), rawName);

		if (main.mCHandler.getSymbolTable().containsCSymbol(functionName, methodName)) {
			return handleFunctionPointerCall(loc, main, memoryHandler, structHandler, functionName, arguments);
		}

		return handleFunctionCallGivenNameAndArguments(main, memoryHandler, structHandler, loc, methodName, arguments,
				functionName);
	}

	/**
	 * Handles translation of return statements.
	 *
	 * @param main
	 *            a reference to the main dispatcher.
	 * @param node
	 *            the node to translate.
	 * @return the translation result.
	 */
	public Result handleReturnStatement(final Dispatcher main, final MemoryHandler memoryHandler,
			final StructHandler structHandler, final IASTReturnStatement node) {
		final ArrayList<Statement> stmt = new ArrayList<>();
		final ArrayList<Declaration> decl = new ArrayList<>();
		final Map<VariableDeclaration, ILocation> auxVars = new LinkedHashMap<>();
		final ArrayList<Overapprox> overApp = new ArrayList<>();
		// The ReturnValue could be empty!
		final ILocation loc = main.getLocationFactory().createCLocation(node);
		final VarList[] outParams = mCurrentProcedure.getOutParams();
		final ExpressionResult rExp = new ExpressionResult(stmt, null, decl, auxVars, overApp);
		// if (mMethodsCalledBeforeDeclared.contains(mCurrentProcedure.getIdentifier()) && mCurrentProcedureIsVoid) {
		if (mMethodsCalledBeforeDeclared.contains(mCurrentProcedure.getIdentifier())
				&& mCurrentProcedure.getOutParams().length == 0) {
			// void method that was assumed to be returning int! -> return int
			final String id = outParams[0].getIdentifiers()[0];
			final VariableLHS lhs = new VariableLHS(loc, id);
			final Statement havoc = new HavocStatement(loc, new VariableLHS[] { lhs });
			stmt.add(havoc);
		} else if (node.getReturnValue() != null) {
			final ExpressionResult returnValue = CTranslationUtil.convertExpressionListToExpressionResultIfNecessary(
					loc, main, main.dispatch(node.getReturnValue()), node);

<<<<<<< HEAD
			final ExpressionResult returnValueSwitched =
					returnValue.switchToRValueIfNecessary(main, memoryHandler, structHandler, loc, node);
=======
			final ExpressionResult returnValueSwitched = returnValue.switchToRValueIfNecessary(main, loc);
>>>>>>> c4987b84
			returnValueSwitched.rexBoolToIntIfNecessary(loc, mExpressionTranslation);

			// do some implicit casts
			final CType functionResultType =
					mProcedureToCFunctionType.get(mCurrentProcedure.getIdentifier()).getResultType();
			if (!returnValueSwitched.mLrVal.getCType().equals(functionResultType)
					&& functionResultType instanceof CPointer
					&& returnValueSwitched.mLrVal.getCType() instanceof CPrimitive
					&& returnValueSwitched.mLrVal.getValue() instanceof IntegerLiteral
					&& "0".equals(((IntegerLiteral) returnValueSwitched.mLrVal.getValue()).getValue())) {
				returnValueSwitched.mLrVal =
						new RValue(mExpressionTranslation.constructNullPointer(loc), functionResultType);
			}

			if (outParams.length == 0) {
				// void method which is returning something! We remove the
				// return value!
				final String msg = "This method is declared to be void, but returning a value!";
				main.syntaxError(loc, msg);
			} else if (outParams.length != 1) {
				final String msg = "We do not support several output parameters for functions";
				throw new UnsupportedSyntaxException(loc, msg);
			} else {
				final String id = outParams[0].getIdentifiers()[0];
				final VariableLHS[] lhs = new VariableLHS[] { new VariableLHS(loc, id) };
				// Ugly workaround: Apply the conversion to the result of the
				// dispatched argument. On should first construt a copy of returnValueSwitched
				main.mCHandler.convert(loc, returnValueSwitched, functionResultType);
				rExp.mLrVal = returnValueSwitched.mLrVal;
				final RValue castExprResultRVal = (RValue) rExp.mLrVal;
				stmt.addAll(returnValueSwitched.mStmt);
				decl.addAll(returnValueSwitched.mDecl);
				auxVars.putAll(returnValueSwitched.mAuxVars);
				overApp.addAll(returnValueSwitched.mOverappr);
				stmt.add(new AssignmentStatement(loc, lhs, new Expression[] { castExprResultRVal.getValue() }));
				// //assuming that we need no auxvars or overappr, here
			}
		}
		stmt.addAll(CHandler.createHavocsForAuxVars(auxVars));

		// we need to insert a free for each malloc of an auxvar before each return
		// frees are inserted in handleReturnStm
		for (final Entry<LocalLValueILocationPair, Integer> entry : memoryHandler.getVariablesToBeFreed().entrySet()) {
			if (entry.getValue() >= 1) {
				stmt.add(memoryHandler.getDeallocCall(main, this, entry.getKey().llv, entry.getKey().loc));
				stmt.add(new HavocStatement(loc, new VariableLHS[] { (VariableLHS) entry.getKey().llv.getLHS() }));
			}
		}

		stmt.add(new ReturnStatement(loc));
		return rExp;
	}

	/**
	 * Calculates transitive modifies clauses for all procedure declarations linear in time to (|procedures| +
	 * |procedure calls|).
	 *
	 * addition (alex, may 2014): for every modifies clause: if one memory-array is included, all active memory arrays
	 * have to be included (f.i. we have procedure modifies memory_int, and memoryHandler.isFloatMMArray == true, and
	 * memoryHandler.isIntMMArray == true, memoryHandler.isPointerMMArray == false, then we have to add memory_real to
	 * the modifies clause of procedure
	 *
	 * @param main
	 *            a reference to the main dispatcher.
	 * @return procedure declarations
	 */
	public List<Declaration> calculateTransitiveModifiesClause(final Dispatcher main,
			final MemoryHandler memoryHandler) {
		final String notDeclaredProcedureName = isEveryCalledProcedureDeclared();
		if (notDeclaredProcedureName != null) {
			throw new UndeclaredFunctionException(null, "a function that is called in the program "
					+ "is not declared in the program: " + notDeclaredProcedureName);
		}
		// calculate SCCs and a mapping for each methodId to its SCC
		// O(|edges| + |calls|)
		final Set<Set<String>> sccs = new TarjanSCC().getSCCs(mCallGraph);
		final Map<String, Set<String>> functionNameToScc = new LinkedHashMap<>();
		for (final Set<String> scc : sccs) { // O(|proc|)
			for (final String s : scc) {
				functionNameToScc.put(s, scc);
			}
		}
		// counts how many incoming edges an scc has in the updateGraph
		final Map<Set<String>, Integer> incomingEdges = new LinkedHashMap<>();
		for (final Set<String> scc : sccs) {
			incomingEdges.put(scc, 0);
		}
		// calculate the SCC update graph without loops and dead ends
		final Queue<Set<String>> deadEnds = new LinkedList<>();
		deadEnds.addAll(sccs);

		// updateGraph maps a calleeSCC to many callerSCCs
		// This graph might not be complete! It is i.e. missing all procedures,
		// that do not have incoming or outgoing edges!
		// But: They don't need an update anyway!
		final Map<Set<String>, Set<Set<String>>> updateGraph = new LinkedHashMap<>();
		for (final Entry<String, Set<String>> entry : mCallGraph.entrySet()) {
			final String caller = entry.getKey();
			// O(|calls|)
			for (final String callee : entry.getValue()) {
				// foreach s : succ(p)
				final Set<String> sccCaller = functionNameToScc.get(caller);
				final Set<String> sccCallee = functionNameToScc.get(callee);
				if (sccCaller == sccCallee) {
					// skip self loops
					continue;
				}
				if (updateGraph.containsKey(sccCallee)) {
					updateGraph.get(sccCallee).add(sccCaller);
				} else {
					final Set<Set<String>> predSCCs = new LinkedHashSet<>();
					predSCCs.add(sccCaller);
					updateGraph.put(sccCallee, predSCCs);
				}
				deadEnds.remove(sccCaller);
			}
		}

		// incoming edges must be computed on a graph that has Sccs as nodes (updategraph), not just the functions
		// (callgraph)
		for (final Entry<Set<String>, Set<Set<String>>> entry : updateGraph.entrySet()) {
			for (final Set<String> callerScc : entry.getValue()) {
				incomingEdges.put(callerScc, incomingEdges.get(callerScc) + 1);
			}
		}

		// calculate transitive modifies clause
		final Map<Set<String>, Set<String>> sccToModifiedGlobals = new LinkedHashMap<>();
		while (!deadEnds.isEmpty()) {
			// O (|proc| + |edges in updateGraph|), where
			// |edges in updateGraph| <= |calls|
			final Set<String> deadEnd = deadEnds.poll();

			// the modified globals of the scc is the union of the modified globals of all its functions
			for (final String func : deadEnd) {
				if (!sccToModifiedGlobals.containsKey(deadEnd)) {
					sccToModifiedGlobals.put(deadEnd, new LinkedHashSet<>(mModifiedGlobals.get(func)));
				} else {
					sccToModifiedGlobals.get(deadEnd).addAll(mModifiedGlobals.get(func));
				}
			}

			// if the scc has no callers, do nothing with it
			if (updateGraph.get(deadEnd) == null) {
				continue;
			}

			// for all callers of the scc, add the modified globals to them, make them deadends, if all their input has
			// been processed
			for (final Set<String> caller : updateGraph.get(deadEnd)) {
				if (!sccToModifiedGlobals.containsKey(caller)) {
					final Set<String> n = new LinkedHashSet<>();
					n.addAll(sccToModifiedGlobals.get(deadEnd));
					sccToModifiedGlobals.put(caller, n);
				} else {
					sccToModifiedGlobals.get(caller).addAll(sccToModifiedGlobals.get(deadEnd));
				}
				final int remainingUpdates = incomingEdges.get(caller) - 1;
				if (remainingUpdates == 0) {
					deadEnds.add(caller);
				}
				incomingEdges.put(caller, remainingUpdates);
			}
		}
		// update the modifies clauses!
		final ArrayList<Declaration> declarations = new ArrayList<>();
		for (final Procedure procDecl : mProcedures.values()) { // O(|proc|)
			final String mId = procDecl.getIdentifier();
			Specification[] spec = procDecl.getSpecification();
			final CACSLLocation loc = (CACSLLocation) procDecl.getLocation();
			if (!mModifiedGlobalsIsUserDefined.contains(mId)) {
				assert functionNameToScc.get(mId) != null;
				final Set<String> currModClause = sccToModifiedGlobals.get(functionNameToScc.get(mId));
				assert currModClause != null : "No modifies clause proc " + mId;

				mModifiedGlobals.get(mId).addAll(currModClause);
				final int nrSpec = spec.length;
				spec = Arrays.copyOf(spec, nrSpec + 1);
				final LinkedHashSet<String> modifySet = new LinkedHashSet<>();

				for (final String var : mModifiedGlobals.get(mId)) {
					modifySet.add(var);
				}

				{
					/*
					 * add missing heap arrays If the procedure modifies one heap array, we add all heap arrays. This is
					 * a workaround. We cannot add all procedures immediately, because we do not know all heap arrays in
					 * advance since they are added lazily on demand.
					 *
					 */
					final Collection<HeapDataArray> heapDataArrays = memoryHandler.getMemoryModel()
							.getDataHeapArrays(memoryHandler.getRequiredMemoryModelFeatures());
					if (containsOneHeapDataArray(modifySet, heapDataArrays)) {
						for (final HeapDataArray hda : heapDataArrays) {
							modifySet.add(hda.getVariableName());
						}
					}
				}

				final VariableLHS[] modifyList = new VariableLHS[modifySet.size()];
				{
					int i = 0;
					for (final String modifyEntry : modifySet) {
						modifyList[i++] = new VariableLHS(loc, modifyEntry);
					}
				}
				spec[nrSpec] = new ModifiesSpecification(loc, false, modifyList);
			}
			if (memoryHandler.getRequiredMemoryModelFeatures().isMemoryModelInfrastructureRequired() && (main
					.getPreferences().getBoolean(CACSLPreferenceInitializer.LABEL_CHECK_ALLOCATION_PURITY)
					|| (main.getCheckedMethod().equals(SFO.EMPTY) || main.getCheckedMethod().equals(mId)) && main
							.getPreferences().getBoolean(CACSLPreferenceInitializer.LABEL_CHECK_MEMORY_LEAK_IN_MAIN))) {
				// add a specification to check for memory leaks
				final Expression vIe = new IdentifierExpression(loc, SFO.VALID);
				final int nrSpec = spec.length;
				final Check check = new Check(Check.Spec.MEMORY_LEAK);
				final ILocation ensLoc = LocationFactory.createLocation(loc, check);
				spec = Arrays.copyOf(spec, nrSpec + 1);
				spec[nrSpec] = new EnsuresSpecification(ensLoc, false,
						ExpressionFactory.newBinaryExpression(loc, Operator.COMPEQ, vIe,
								ExpressionFactory.newUnaryExpression(loc, UnaryExpression.Operator.OLD, vIe)));
				check.annotate(spec[nrSpec]);
				if (main.getPreferences()
						.getBoolean(CACSLPreferenceInitializer.LABEL_SVCOMP_MEMTRACK_COMPATIBILITY_MODE)) {
					new Overapprox(Collections.singletonMap("memtrack", ensLoc)).annotate(spec[nrSpec]);
				}
			}
			declarations.add(new Procedure(loc, procDecl.getAttributes(), mId, procDecl.getTypeParams(),
					procDecl.getInParams(), procDecl.getOutParams(), spec, null));
		}
		return declarations;
	}

	private static boolean containsOneHeapDataArray(final LinkedHashSet<String> modifySet,
			final Collection<HeapDataArray> heapDataArrays) {
		for (final HeapDataArray hda : heapDataArrays) {
			if (modifySet.contains(hda.getVariableName())) {
				return true;
			}
		}
		return false;
	}

	private Result handleFunctionCallGivenNameAndArguments(final Dispatcher main, final MemoryHandler memoryHandler,
			final StructHandler structHandler, final ILocation loc, final String methodName,
			final IASTInitializerClause[] arguments, final IASTNode hook) {

		mCallGraph.get(mCurrentProcedure.getIdentifier()).add(methodName);

		final Procedure proc = mProcedures.get(methodName);

		final boolean procedureDeclaredWithOutInparamsButCalledWithInParams =
				proc != null && proc.getBody() == null && proc.getInParams().length == 0;

		// if the function has varArgs, we throw away all parameters that belong
		// to the varArgs part and only keep the normal ones
		IASTInitializerClause[] inParams = arguments;
		final CFunction cFunction = mProcedureToCFunctionType.get(methodName);
		if (cFunction != null && cFunction.takesVarArgs()) {
			final int noParameterWOVarArgs = cFunction.getParameterTypes().length;
			inParams = new IASTInitializerClause[noParameterWOVarArgs];
			System.arraycopy(arguments, 0, inParams, 0, noParameterWOVarArgs);
			// .. and if it is really called with more that its normal parameter
			// number, we throw an exception, because we may be unsound
			// (the code before this does not make that much sense, but maybe some
			// day we want that solution again..
			if (!main.getPreferences().getEnum(CACSLPreferenceInitializer.LABEL_MODE, TranslationMode.class)
					.equals(TranslationMode.SV_COMP14) && inParams.length < arguments.length) {
				throw new UnsupportedSyntaxException(loc, "we cannot deal with varargs right now");
			}
		}

		if (proc != null && inParams.length != proc.getInParams().length
				&& !(proc.getInParams().length == 1 && proc.getInParams()[0].getType() == null && inParams.length == 0)
				&& !procedureDeclaredWithOutInparamsButCalledWithInParams) {
			// ok, if the procedure is declared (and not implemented) as having no parameters --> then we may call it
			// with parameters later
			final String msg = "Function call has incorrect number of in-params: " + methodName;
			throw new IncorrectSyntaxException(loc, msg);
		}
		// this means param of declaration is void and parameter
		// list of call is empty! --> OK

		// dispatch the inparams
		final ArrayList<Expression> args = new ArrayList<>();
		final ArrayList<Statement> stmt = new ArrayList<>();
		final ArrayList<Declaration> decl = new ArrayList<>();
		final Map<VariableDeclaration, ILocation> auxVars = new LinkedHashMap<>();
		final ArrayList<Overapprox> overappr = new ArrayList<>();
		for (int i = 0; i < inParams.length; i++) {
			final IASTInitializerClause inParam = inParams[i];
			ExpressionResult in = (ExpressionResult) main.dispatch(inParam);

			if (in.mLrVal.getCType().getUnderlyingType() instanceof CArray) {
				// arrays are passed as pointers --> switch to RValue would make a boogie array..
				final CType valueType =
						((CArray) in.mLrVal.getCType().getUnderlyingType()).getValueType().getUnderlyingType();
				if (in.mLrVal instanceof HeapLValue) {
					in.mLrVal = new RValue(((HeapLValue) in.mLrVal).getAddress(), new CPointer(valueType));
				} else {
					in.mLrVal = new RValue(in.mLrVal.getValue(), new CPointer(valueType));
				}
			} else {
<<<<<<< HEAD
				in = in.switchToRValueIfNecessary(main, memoryHandler, structHandler, loc, hook);
=======
				in = in.switchToRValueIfNecessary(main, loc);
>>>>>>> c4987b84
			}

			if (in.mLrVal.getValue() == null) {
				final String msg = "Incorrect or invalid in-parameter! " + loc.toString();
				throw new IncorrectSyntaxException(loc, msg);
			}

			// if the procedure is declared (and not implemented) as having no
			// parameters --> then we may call it with parameters later
			// --> but from then on we know its parameters
			if (procedureDeclaredWithOutInparamsButCalledWithInParams) {
				// add the current parameter to the procedure's signature
				updateCFunction(methodName, null, null, new CDeclaration(in.mLrVal.getCType(), SFO.IN_PARAM + i),
						false);
			} else if (cFunction != null) {
				// we already know the parameters: do implicit casts and bool/int conversion
				CType expectedParamType = cFunction.getParameterTypes()[i].getType().getUnderlyingType();
				// bool/int conversion
				if (expectedParamType instanceof CPrimitive
						&& ((CPrimitive) expectedParamType).getGeneralType() == CPrimitiveCategory.INTTYPE
						|| expectedParamType instanceof CEnum) {
					in.rexBoolToIntIfNecessary(loc, mExpressionTranslation);
				}
				if (expectedParamType instanceof CFunction) {
					// workaround - better: make this conversion already in declaration
					expectedParamType = new CPointer(expectedParamType);
				}
				if (expectedParamType instanceof CArray) {
					// workaround - better: make this conversion already in declaration
					expectedParamType = new CPointer(((CArray) expectedParamType).getValueType());
				}
				// implicit casts
				main.mCHandler.convert(loc, in, expectedParamType);
			}
			args.add(in.mLrVal.getValue());
			stmt.addAll(in.mStmt);
			decl.addAll(in.mDecl);
			auxVars.putAll(in.mAuxVars);
			overappr.addAll(in.mOverappr);
		}

		if (procedureDeclaredWithOutInparamsButCalledWithInParams) {
			final VarList[] procParams = new VarList[cFunction.getParameterTypes().length];
			for (int i = 0; i < procParams.length; i++) {
				procParams[i] = new VarList(loc, new String[] { cFunction.getParameterTypes()[i].getName() },
						((TypeHandler) main.mTypeHandler).cType2AstType(loc,
								cFunction.getParameterTypes()[i].getType()));
			}
			final Procedure newProc = new Procedure(proc.getLocation(), proc.getAttributes(), proc.getIdentifier(),
					proc.getTypeParams(), procParams, proc.getOutParams(), proc.getSpecification(), proc.getBody());
			mProcedures.put(methodName, newProc);
		}

		return makeTheFunctionCallItself(main, loc, methodName, stmt, decl, auxVars, overappr, args);
	}

	/**
	 *
	 * The plan for function pointers: - every function f, that is used as a pointer in the C code gets a number #f - a
	 * pointer variable that points to a function then has the value {base: -1, offset: #f} - for every function f, that
	 * is used as a pointer, and that has a signature s, we introduce a "dispatch-procedure" in Boogie for s - the
	 * dispatch function for s = t1 x t2 x ... x tn -> t has the signature t1 x t2 x ... x tn x fp -> t, i.e., it takes
	 * the normal arguments, and a function address. When called, it calls the procedure that corresponds to the
	 * function address with the corresponding arguments and returns the returned value - a call to a function pointer
	 * is then translated to a call to the dispatch-procedure with fitting signature where the function pointer is given
	 * as additional argument - nb: when thinking about the function signatures, one has to keep in mind, the
	 * differences between C and Boogie, here. For instance, different C-function-signatures may correspond to on Boogie
	 * procedure signature, because a Boogie pointer does not know what it points to. Also, void types need special
	 * treatment as any pointer can be used as a void-pointer The special method CType.isCompatibleWith() is used for
	 * this. --> the names of the different dispatch function have to match exactly the classification done by
	 * isCompatibleWith.
	 *
	 * @param loc
	 * @param main
	 * @param memoryHandler
	 * @param structHandler
	 * @param functionName
	 * @param arguments
	 * @return
	 */
	private Result handleFunctionPointerCall(final ILocation loc, final Dispatcher main,
			final MemoryHandler memoryHandler, final StructHandler structHandler, final IASTExpression functionName,
			final IASTInitializerClause[] arguments) {

		assert main instanceof PRDispatcher || ((MainDispatcher) main).getFunctionToIndex().size() > 0;
		final ExpressionResult funcNameRex = (ExpressionResult) main.dispatch(functionName);
		// RValue calledFuncRVal = (RValue) funcNameRex.switchToRValueIfNecessary(main, memoryHandler, structHandler,
		// loc).lrVal;
		CType calledFuncType = funcNameRex.mLrVal.getCType().getUnderlyingType();
		if (!(calledFuncType instanceof CFunction) && calledFuncType instanceof CPointer) {
			// .. because function pointers don't need to be dereferenced in
			// order to be called
			calledFuncType = ((CPointer) calledFuncType).pointsToType.getUnderlyingType();
		}
		assert calledFuncType instanceof CFunction : "We need to unpack it further, right?";
		CFunction calledFuncCFunction = (CFunction) calledFuncType;

		// check if the function is declared without parameters -- then the
		// signature is determined by the (first) call
		if (calledFuncCFunction.getParameterTypes().length == 0 && arguments.length > 0) {
			final CDeclaration[] paramDecsFromCall = new CDeclaration[arguments.length];
			for (int i = 0; i < arguments.length; i++) {
				final ExpressionResult rex = (ExpressionResult) main.dispatch(arguments[i]);
				paramDecsFromCall[i] = new CDeclaration(rex.mLrVal.getCType(), "#param" + i); // TODO:
				// SFO?
			}
			calledFuncCFunction = new CFunction(calledFuncCFunction.getResultType(), paramDecsFromCall,
					calledFuncCFunction.takesVarArgs());
		}

		// new Procedure()
		// functionSignaturesThatHaveAFunctionPointer = null;
		// TODO: use is compatible with instead of equals/set, make the name of the inserted procedure compatible to
		// isCompatibleWith
		// TODO: DD 2017-11-23: Could we remove this collection of unknown symbols if we had a complete function symbol
		// table (perhaps collected in a prerun?)?
		final ProcedureSignature procSig = new ProcedureSignature(main, calledFuncCFunction);
		mFunctionSignaturesThatHaveAFunctionPointer.add(procSig);

		// String procName = calledFuncCFunction.functionSignatureAsProcedureName();
		final String procName = procSig.toString();

		final CFunction cFuncWithFP = addFPParamToCFunction(calledFuncCFunction);

		if (!mProcedures.containsKey(procName)) {
			addAProcedure(main, loc, null, procName, cFuncWithFP, functionName);
		}

		final IASTInitializerClause[] newArgs = new IASTInitializerClause[arguments.length + 1];
		System.arraycopy(arguments, 0, newArgs, 0, arguments.length);
		newArgs[newArgs.length - 1] = functionName;

		return handleFunctionCallGivenNameAndArguments(main, memoryHandler, structHandler, loc, procName, newArgs,
				functionName);
	}

	/**
	 * takes the contract (we got from CHandler) and translates it into an array of Boogie specifications (this needs to
	 * be called after the procedure parameters have been added to the symboltable)
	 *
	 * @param main
	 * @param contract
	 * @param methodName
	 * @return
	 */
	private Specification[] makeBoogieSpecFromACSLContract(final Dispatcher main, final List<ACSLNode> contract,
			final String methodName, final IASTNode hook) {
		Specification[] spec;
		if (contract == null) {
			spec = new Specification[0];
		} else {
			final List<Specification> specList = new ArrayList<>();
			for (int i = 0; i < contract.size(); i++) {
				// retranslate ACSL specification needed e.g., in cases
				// where ids of function parameters differ from is in ACSL
				// expression
				final Result retranslateRes = main.dispatch(contract.get(i), hook);
				assert retranslateRes instanceof ContractResult;
				final ContractResult resContr = (ContractResult) retranslateRes;
				specList.addAll(Arrays.asList(resContr.specs));
			}
			spec = specList.toArray(new Specification[specList.size()]);
			for (int i = 0; i < spec.length; i++) {
				if (spec[i] instanceof ModifiesSpecification) {
					mModifiedGlobalsIsUserDefined.add(methodName);
					final ModifiesSpecification ms = (ModifiesSpecification) spec[i];
					final LinkedHashSet<String> modifiedSet = new LinkedHashSet<>();
					for (final VariableLHS var : ms.getIdentifiers()) {
						modifiedSet.add(var.getIdentifier());
					}
					mModifiedGlobals.put(methodName, modifiedSet);
				}
			}

			main.mCHandler.clearContract(); // take care for behavior and
											// completeness
		}
		return spec;
	}

	/**
	 * Take the parameter information from the CDeclaration. Make a Varlist from it. Add the parameters to the
	 * symboltable. Also update procedureToParamCType member.
	 *
	 * @return
	 */
	private VarList[] processInParams(final Dispatcher main, final ILocation loc, final CFunction cFun,
			final String methodName, final IASTNode hook) {
		final CDeclaration[] paramDecs = cFun.getParameterTypes();
		final VarList[] in = new VarList[paramDecs.length];
		for (int i = 0; i < paramDecs.length; ++i) {
			final CDeclaration paramDec = paramDecs[i];

			final ASTType type;
			if (paramDec.getType() instanceof CArray) {
				// arrays are passed as pointers in C -- so we pass a Pointer in Boogie
				type = main.mTypeHandler.constructPointerType(loc);
			} else {
				type = main.mTypeHandler.cType2AstType(loc, paramDec.getType().getUnderlyingType());
			}

			final String paramId = main.mNameHandler.getInParamIdentifier(paramDec.getName(), paramDec.getType());
			in[i] = new VarList(loc, new String[] { paramId }, type);
			main.mCHandler.getSymbolTable().storeCSymbol(hook, paramDec.getName(),
					new SymbolTableValue(paramId, null, paramDec, false, null, false));
		}
		updateCFunction(methodName, null, paramDecs, null, false);
		return in;
	}

	/**
	 * Creates local variables for in parameters.
	 *
	 * @param main
	 *            a reference to the main dispatcher.
	 * @param loc
	 *            the location
	 * @param decl
	 *            the declaration list to append to.
	 * @param stmt
	 *            the statement list to append to.
	 * @param parent
	 */
	private void handleFunctionsInParams(final Dispatcher main, final ILocation loc, final MemoryHandler memoryHandler,
			final ArrayList<Declaration> decl, final ArrayList<Statement> stmt, final IASTFunctionDefinition parent) {
		final VarList[] varListArray = mCurrentProcedure.getInParams();
		IASTNode[] paramDecs;
		if (varListArray.length == 0) {
			/*
			 * In C it is possible to write func(void) { ... } This results in the empty name. (alex: what is an empty
			 * name??)
			 */
			if (parent.getDeclarator() instanceof IASTStandardFunctionDeclarator) {
				assert ((IASTStandardFunctionDeclarator) parent.getDeclarator()).getParameters().length == 0
						|| ((IASTStandardFunctionDeclarator) parent.getDeclarator()).getParameters().length == 1 && ""
								.equals(((IASTStandardFunctionDeclarator) parent.getDeclarator()).getParameters()[0]
										.getDeclarator().getName().toString());

			}
			paramDecs = new IASTParameterDeclaration[0];
		} else {
			if (parent.getDeclarator() instanceof IASTStandardFunctionDeclarator) {
				paramDecs = ((IASTStandardFunctionDeclarator) parent.getDeclarator()).getParameters();
			} else if (parent.getDeclarator() instanceof ICASTKnRFunctionDeclarator) {
				paramDecs = ((ICASTKnRFunctionDeclarator) parent.getDeclarator()).getParameterDeclarations();
			} else {
				paramDecs = null;
				assert false : "are we missing a type of function declarator??";
			}
		}

		assert varListArray.length == paramDecs.length;
		for (int i = 0; i < paramDecs.length; ++i) {
			final VarList varList = varListArray[i];
			// final IASTParameterDeclaration paramDec = paramDecs[i];
			final IASTNode paramDec = paramDecs[i];
			for (final String bId : varList.getIdentifiers()) {
				final String cId = main.mCHandler.getSymbolTable().getCIdForBoogieId(bId);

				ASTType type = varList.getType();
				final CType cvar = main.mCHandler.getSymbolTable().findCSymbol(parent, cId).getCVariable();

				// onHeap case for a function parameter means the parameter is
				// addressoffed in the function body
				boolean isOnHeap = false;
				if (main instanceof MainDispatcher) {
					isOnHeap = ((MainDispatcher) main).getVariablesForHeap().contains(paramDec);
				}

				// Copy of inparam that is writeable
				final String auxInvar = main.mNameHandler.getUniqueIdentifier(parent, cId, 0, isOnHeap, cvar);

				if (isOnHeap || cvar instanceof CArray) {
					type = main.mTypeHandler.constructPointerType(loc);
					((CHandler) main.mCHandler).addBoogieIdsOfHeapVars(auxInvar);
				}
				final VarList var = new VarList(loc, new String[] { auxInvar }, type);
				final VariableDeclaration inVarDecl =
						new VariableDeclaration(loc, new Attribute[0], new VarList[] { var });

				final VariableLHS tempLHS = new VariableLHS(loc, auxInvar);
				final IdentifierExpression rhsId = new IdentifierExpression(loc, bId);

				final ILocation igLoc = LocationFactory.createIgnoreLocation(loc);
				if (isOnHeap && !(cvar instanceof CArray)) {
					// we treat an array argument as a pointer -- thus no onHeap treatment here
					final LocalLValue llv = new LocalLValue(tempLHS, cvar, null);
					// malloc
					memoryHandler.addVariableToBeFreed(main, new LocalLValueILocationPair(llv, igLoc));
					// dereference
					final HeapLValue hlv = new HeapLValue(llv.getValue(), cvar, null);

					// convention: if a variable is put on heap or not, its ctype stays the same
					final ExpressionResult assign = ((CHandler) main.mCHandler).makeAssignment(main, igLoc, stmt, hlv,
							new RValue(rhsId, cvar), new ArrayList<Declaration>(),
							new LinkedHashMap<VariableDeclaration, ILocation>(), new ArrayList<Overapprox>(), parent);
					stmt.add(memoryHandler.getMallocCall(llv, igLoc));
					stmt.addAll(assign.mStmt);
				} else {
					stmt.add(
							new AssignmentStatement(igLoc, new LeftHandSide[] { tempLHS }, new Expression[] { rhsId }));
				}
				assert main.mCHandler.getSymbolTable().containsCSymbol(parent, cId);
				// Overwrite the information in the symbolTable for cId, s.t. it
				// points to the locally declared variable.
				main.mCHandler.getSymbolTable().storeCSymbol(parent, cId,
						new SymbolTableValue(auxInvar, inVarDecl, new CDeclaration(cvar, cId), false, paramDec, false));
			}
		}
	}

	/**
	 * Update the map procedureToCFunctionType according to the given arguments If a parameter is null, the
	 * corresponding value will not be changed. (for takesVarArgs, use "false" to change nothing).
	 */
	private void updateCFunction(final String methodName, final CType returnType, final CDeclaration[] allParamDecs,
			final CDeclaration oneParamDec, final boolean takesVarArgs) {
		final CFunction oldCFunction = mProcedureToCFunctionType.get(methodName);

		final CType oldRetType = oldCFunction == null ? null : oldCFunction.getResultType();
		final CDeclaration[] oldInParams =
				oldCFunction == null ? new CDeclaration[0] : oldCFunction.getParameterTypes();
		final boolean oldTakesVarArgs = oldCFunction == null ? false : oldCFunction.takesVarArgs();

		CType newRetType = oldRetType;
		CDeclaration[] newInParams = oldInParams;
		final boolean newTakesVarArgs = oldTakesVarArgs || takesVarArgs;

		if (allParamDecs != null) { // set a new parameter list
			assert oneParamDec == null;
			newInParams = allParamDecs;
		} else if (oneParamDec != null) { // add a parameter to the list
			assert allParamDecs == null;

			final ArrayList<CDeclaration> ips = new ArrayList<>(Arrays.asList(oldInParams));
			ips.add(oneParamDec);
			newInParams = ips.toArray(new CDeclaration[ips.size()]);
		}
		if (returnType != null) {
			newRetType = returnType;
		}

		mProcedureToCFunctionType.put(methodName, new CFunction(newRetType, newInParams, newTakesVarArgs));
	}

	/**
	 * Add a procedure to procedures according to a given CFunction. I.e. do a procedure declaration.
	 */
	private void addAProcedure(final Dispatcher main, final ILocation loc, final List<ACSLNode> contract,
			final String methodName, final CFunction funcType, IASTNode hook) {
		// begin new scope for retranslation of ACSL specification
		main.mCHandler.beginScope();

		final VarList[] in = processInParams(main, loc, funcType, methodName, hook);

		// OUT VARLIST : only one out param in C
		VarList[] out = new VarList[1];

		final Attribute[] attr = new Attribute[0];
		final String[] typeParams = new String[0];
		Specification[] spec = makeBoogieSpecFromACSLContract(main, contract, methodName, hook);

		if (funcType.getResultType() instanceof CPrimitive
				&& ((CPrimitive) funcType.getResultType()).getType() == CPrimitives.VOID
				&& !(funcType.getResultType() instanceof CPointer)) {
			if (mMethodsCalledBeforeDeclared.contains(methodName)) {
				// this method was assumed to return int -> return int
				out[0] = new VarList(loc, new String[] { SFO.RES }, new PrimitiveType(loc, SFO.INT));
			} else {
				// void, so there are no out vars
				out = new VarList[0];
			}
		} else {
			// we found a type, so node is type ASTType
			final ASTType type = main.mTypeHandler.cType2AstType(loc, funcType.getResultType());
			out[0] = new VarList(loc, new String[] { SFO.RES }, type);
		}
		if (!mModifiedGlobals.containsKey(methodName)) {
			mModifiedGlobals.put(methodName, new LinkedHashSet<String>());
		}
		if (!mCallGraph.containsKey(methodName)) {
			mCallGraph.put(methodName, new LinkedHashSet<String>());
		}

		Procedure proc = mProcedures.get(methodName);
		if (proc != null) {
			// combine the specification from the definition with the one from
			// the declaration
			final List<Specification> specFromDef = Arrays.asList(proc.getSpecification());
			final ArrayList<Specification> newSpecs = new ArrayList<>(Arrays.asList(spec));
			newSpecs.addAll(specFromDef);
			spec = newSpecs.toArray(new Specification[newSpecs.size()]);
			// TODO something else to take over for a declaration after the
			// definition?
		}
		proc = new Procedure(loc, attr, methodName, typeParams, in, out, spec, null);

		mProcedures.put(methodName, proc);
		updateCFunction(methodName, funcType.getResultType(), null, null, funcType.takesVarArgs());
		// end scope for retranslation of ACSL specification
		main.mCHandler.endScope();
	}

	/**
	 * Adds searchString to modifiedGlobals iff searchString is a global variable and the user has not defined a
	 * modifies clause.
	 *
	 * @param main
	 *            a reference to the main dispatcher.
	 *
	 * @param searchString
	 *            = boogieVarName!
	 * @param errLoc
	 *            the location for possible errors!
	 */
	public void checkIfModifiedGlobal(final FlatSymbolTable symbTab, final String searchString, final ILocation errLoc,
			final IASTNode hook) {
		String cName;
		if (!symbTab.containsBoogieSymbol(searchString)) {
			// temp variable!
			return;
		}
		cName = symbTab.getCIdForBoogieId(searchString);
		final String cId = mCurrentProcedure.getIdentifier();
		final SymbolTableValue stValue = symbTab.findCSymbol(hook, cName);
		final CType cvar = stValue.getCVariable();
		if (cvar != null && stValue.getCDecl().isStatic()) {
			mModifiedGlobals.get(cId).add(searchString);
			return;
		}
		if (mModifiedGlobalsIsUserDefined.contains(cId)) {
			return;
		}
		final boolean isLocal;
		if (searchString.equals(SFO.RES)) {
			// this variable is reserved for the return variable and
			// therefore local!
			isLocal = true;
		} else {
			isLocal = !symbTab.findCSymbol(hook, cName).isBoogieGlobalVar();
		}
		if (!isLocal) {
			// the variable is not local but could be a formal parameter
			if (!searchString.startsWith(SFO.IN_PARAM)) {
				// variable is global!
				mModifiedGlobals.get(cId).add(searchString);
			} else {
				assert false;
			}
		}
	}

	/**
	 * Checks, whether all procedures that are being called in C, were eventually declared within the C program.
	 *
	 * @return null if all called procedures were declared, otherwise the identifier of one procedure that was called
	 *         but not declared.
	 */
	private String isEveryCalledProcedureDeclared() {
		for (final String s : mMethodsCalledBeforeDeclared) {
			if (!mProcedures.containsKey(s)) {
				return s;
			}
		}
		return null;
	}

	void beginUltimateInitOrStart(final Dispatcher main, final ILocation loc, final String startOrInit) {
		main.mCHandler.beginScope();
		mCallGraph.put(startOrInit, new LinkedHashSet<String>());
		mCurrentProcedure = new Procedure(loc, new Attribute[0], startOrInit, new String[0], new VarList[0],
				new VarList[0], new Specification[0], null);
		mProcedures.put(startOrInit, mCurrentProcedure);
		mModifiedGlobals.put(mCurrentProcedure.getIdentifier(), new LinkedHashSet<String>());
	}

	void endUltimateInitOrStart(final Dispatcher main, final Procedure initDecl, final String startOrInit) {
		mProcedures.put(startOrInit, initDecl);
		main.mCHandler.endScope();
	}

	private static CFunction addFPParamToCFunction(final CFunction calledFuncCFunction) {
		final CDeclaration[] newCDecs = new CDeclaration[calledFuncCFunction.getParameterTypes().length + 1];
		for (int i = 0; i < newCDecs.length - 1; i++) {
			newCDecs[i] = calledFuncCFunction.getParameterTypes()[i];
		}
		// FIXME string to SFO..?
		newCDecs[newCDecs.length - 1] = new CDeclaration(new CPointer(new CPrimitive(CPrimitives.VOID)), "#fp");

		final CFunction cFuncWithFP = new CFunction(calledFuncCFunction.getResultType(), newCDecs, false);
		return cFuncWithFP;
	}

	public Result makeTheFunctionCallItself(final Dispatcher main, final ILocation loc, final String methodName,
			final List<Statement> stmt, final List<Declaration> decl, final Map<VariableDeclaration, ILocation> auxVars,
			final List<Overapprox> overappr, final List<Expression> args) {
		Expression expr = null;
		Statement call;
		if (mProcedures.containsKey(methodName)) {
			final VarList[] type = mProcedures.get(methodName).getOutParams();
			if (type.length == 0) { // void
				// C has only one return statement -> no need for forall
				call = new CallStatement(loc, false, new VariableLHS[0], methodName,
						args.toArray(new Expression[args.size()]));
			} else if (type.length == 1) { // one return value
				final String tmpId = main.mNameHandler.getTempVarUID(SFO.AUXVAR.RETURNED, null);
				expr = new IdentifierExpression(loc, tmpId);
				final VariableDeclaration tmpVar = SFO.getTempVarVariableDeclaration(tmpId, type[0].getType(), loc);
				auxVars.put(tmpVar, loc);
				decl.add(tmpVar);
				final VariableLHS tmpLhs = new VariableLHS(loc, tmpId);
				call = new CallStatement(loc, false, new VariableLHS[] { tmpLhs }, methodName,
						args.toArray(new Expression[args.size()]));
			} else { // unsupported!
				// String msg = "Cannot handle multiple out params! "
				// + loc.toString();
				// throw new IncorrectSyntaxException(loc, msg);
				return null; // FIXME ..
			}
		} else {
			mMethodsCalledBeforeDeclared.add(methodName);
			final String longDescription = "Return value of method '" + methodName
					+ "' unknown! Methods should be declared, before they are used! Return value assumed to be int ...";
			main.warn(loc, longDescription);
			final String ident = main.mNameHandler.getTempVarUID(SFO.AUXVAR.RETURNED, null);
			expr = new IdentifierExpression(loc, ident);

			// we don't know the CType of the returned value
			// we we INT
			final CPrimitive cPrimitive = new CPrimitive(CPrimitives.INT);
			final VarList tempVar =
					new VarList(loc, new String[] { ident }, main.mTypeHandler.cType2AstType(loc, cPrimitive));
			final VariableDeclaration tmpVar =
					new VariableDeclaration(loc, new Attribute[0], new VarList[] { tempVar });
			auxVars.put(tmpVar, loc);
			decl.add(tmpVar);
			final VariableLHS lhs = new VariableLHS(loc, ident);
			call = new CallStatement(loc, false, new VariableLHS[] { lhs }, methodName,
					args.toArray(new Expression[args.size()]));
		}
		stmt.add(call);
		final CType returnCType = mMethodsCalledBeforeDeclared.contains(methodName) ? new CPrimitive(CPrimitives.INT)
				: mProcedureToCFunctionType.get(methodName).getResultType().getUnderlyingType();
		mExpressionTranslation.addAssumeValueInRangeStatements(loc, expr, returnCType, stmt);
		assert CHandler.isAuxVarMapComplete(main.mNameHandler, decl, auxVars);
		return new ExpressionResult(stmt, new RValue(expr, returnCType), decl, auxVars, overappr);
	}

	/**
	 * Checks a VarList for a specific pattern, that represents "void".
	 *
	 * @param in
	 *            the methods in-parameter list.
	 * @return true iff in represents void.
	 */
	private static final boolean isInParamVoid(final VarList[] in) {
		if (in.length > 0 && in[0] == null) {
			throw new IllegalArgumentException("In-param cannot be null!");
		}
		// convention (necessary probably only because of here):
		// typeHandler.ctype2boogietype yields "null" for
		// CPrimitive(PRIMITIVE.VOID)
		return in.length == 1 && in[0].getType() == null;
	}

	/**
	 * Getter for modified globals. Returns an unmodifiable map -- if you want to add something to the map, use the
	 * addModifiedGlobal(..) method
	 */
	public Map<String, LinkedHashSet<String>> getModifiedGlobals() {
		return Collections.unmodifiableMap(mModifiedGlobals);
	}

	public void addModifiedGlobal(final String procedureName, final String globVarName) {
		LinkedHashSet<String> set = mModifiedGlobals.get(procedureName);
		if (set == null) {
			set = new LinkedHashSet<>();
			mModifiedGlobals.put(procedureName, set);
		}
		set.add(globVarName);
	}

	/**
	 * Introduces an empty entry for a procedure in mModifiedGlobals.
	 *
	 * @param procedureName
	 */
	public void addModifiedGlobalEntry(final String procedureName) {
		LinkedHashSet<String> set = mModifiedGlobals.get(procedureName);
		if (set == null) {
			set = new LinkedHashSet<>();
			mModifiedGlobals.put(procedureName, set);
		}
	}

	/**
	 * @return procedures.
	 */
	public Map<String, Procedure> getProcedures() {
		return mProcedures;
	}

	/**
	 * @return the identifier of the current procedure.
	 */
	public String getCurrentProcedureID() {
		if (mCurrentProcedure == null) {
			return null;
		}
		return mCurrentProcedure.getIdentifier();
	}

	public void addMemoryModelDeclarations(final MemoryModelDeclarations... mmdecls) {

		final String currentProcId = mCurrentProcedure.getIdentifier();
		Set<String> str = mCallGraph.get(currentProcId);
		if (str == null) {
			str = new LinkedHashSet<>();
			mCallGraph.put(currentProcId, str);
		}
		for (final MemoryModelDeclarations mmdecl : mmdecls) {
			str.add(mmdecl.getName());
		}
	}

	public boolean noCurrentProcedure() {
		return mCurrentProcedure == null;
	}

	public void addCallGraphEdge(final String source, final String target) {
		Set<String> set = mCallGraph.get(source);
		if (set == null) {
			set = new LinkedHashSet<>();
			mCallGraph.put(source, set);
		}
		set.add(target);
	}

	public void addCallGraphNode(final String node) {
		Set<String> set = mCallGraph.get(node);
		if (set == null) {
			set = new LinkedHashSet<>();
			mCallGraph.put(node, set);
		}
	}

	public CFunction getCFunctionType(final String function) {
		return mProcedureToCFunctionType.get(function);
	}

	public Set<ProcedureSignature> getFunctionsSignaturesWithFunctionPointers() {
		return Collections.unmodifiableSet(mFunctionSignaturesThatHaveAFunctionPointer);
	}

	/**
	 *
	 * @author Daniel Dietsch (dietsch@informatik.uni-freiburg.de)
	 *
	 */
	private static final class ASTTypeComparisonVisitor extends GeneratedBoogieAstVisitor {

		private ASTType mOther;
		private boolean mResult;
		private boolean mIsFinished;

		public boolean isSimilar(final ASTType one, final ASTType other) {
			if (!isNonNull(one, other)) {
				return compareNull(one, other);
			}
			mOther = other;
			mIsFinished = false;
			mResult = true;
			one.accept(this);
			return mResult;
		}

		public boolean isSimilar(final VarList one, final VarList other) {
			if (!isNonNull(one, other)) {
				return compareNull(one, other);
			}

			if (one.getWhereClause() != null || other.getWhereClause() != null) {
				throw new UnsupportedOperationException("Not yet implemented: isSimilar for where clauses");
			}
			return isSimilar(one.getType(), other.getType());
		}

		@Override
		public boolean visit(final ArrayType node) {
			if (mIsFinished) {
				return false;
			}
			if (!(mOther instanceof ArrayType)) {
				return finishFalse();
			}

			final ArrayType other = (ArrayType) mOther;
			final ASTType[] oneIdxTypes = node.getIndexTypes();
			final ASTType[] otherIdxTypes = other.getIndexTypes();
			final ASTType oneValueType = node.getValueType();
			final ASTType otherValueType = other.getValueType();

			// check null
			if (!isNonNull(oneIdxTypes, otherIdxTypes)) {
				if (isNonNull(oneValueType, otherValueType)) {
					updateResult(compareNull(oneIdxTypes, otherIdxTypes) && compareNull(oneValueType, otherValueType));
				} else {
					updateResult(false);
				}
				mIsFinished = true;
				return false;
			}

			// check index types
			if (visit(oneIdxTypes, otherIdxTypes)) {
				mOther = otherValueType;
				oneValueType.accept(this);
				if (mIsFinished) {
					return false;
				}
			}

			mOther = other;
			return false;
		}

		@Override
		public boolean visit(final NamedType node) {
			if (mIsFinished) {
				return false;
			}
			if (!(mOther instanceof NamedType)) {
				return finishFalse();
			}
			final NamedType other = (NamedType) mOther;
			if (!Objects.equals(node.getName(), other.getName())) {
				return finishFalse();
			}

			final ASTType[] oneArgs = node.getTypeArgs();
			final ASTType[] otherArgs = other.getTypeArgs();
			visit(oneArgs, otherArgs);
			return false;
		}

		@Override
		public boolean visit(final PrimitiveType node) {
			if (mIsFinished) {
				return false;
			}
			if (!(mOther instanceof PrimitiveType)) {
				return finishFalse();
			}
			final PrimitiveType other = (PrimitiveType) mOther;
			updateResult(Objects.equals(node.getName(), other.getName()));
			return false;
		}

		@Override
		public boolean visit(final StructType node) {
			if (mIsFinished) {
				return false;
			}
			if (!(mOther instanceof StructType)) {
				return finishFalse();
			}

			final StructType other = (StructType) mOther;

			final VarList[] oneFields = node.getFields();
			final VarList[] otherFields = other.getFields();

			// check null
			if (!isNonNull(oneFields, otherFields)) {
				updateResult(compareNull(oneFields, otherFields));
				mIsFinished = true;
				return false;
			}

			if (oneFields.length != otherFields.length) {
				return finishFalse();
			}

			for (int i = 0; i < oneFields.length; ++i) {
				final VarList oneField = oneFields[i];
				final VarList otherField = otherFields[i];

				if (oneField.getWhereClause() != null || otherField.getWhereClause() != null) {
					throw new UnsupportedOperationException("Not yet implemented: where-clauses for struct nodes");
				}

				if (!isNonNull(oneField, otherField)) {
					if (compareNull(oneField, otherField)) {
						continue;
					}
					return finishFalse();
				}

				final ASTType oneType = oneField.getType();
				final ASTType otherType = otherField.getType();
				if (!isNonNull(oneType, otherType)) {
					if (compareNull(oneType, otherType)) {
						continue;
					}
					return finishFalse();
				}

				mOther = otherType;
				oneType.accept(this);
				if (mIsFinished) {
					return false;
				}
			}
			mOther = other;

			return false;
		}

		private boolean visit(final ASTType[] oneTypes, final ASTType[] otherTypes) {
			if (oneTypes.length != otherTypes.length) {
				return finishFalse();
			}
			final ASTType other = mOther;

			for (int i = 0; i < oneTypes.length; ++i) {
				final ASTType oneType = oneTypes[i];
				final ASTType otherType = otherTypes[i];
				if (!isNonNull(oneType, otherType)) {
					if (compareNull(oneType, otherType)) {
						continue;
					}
					return finishFalse();
				}

				mOther = otherType;
				oneType.accept(this);
				if (mIsFinished) {
					return false;
				}
			}
			mOther = other;
			return true;
		}

		private boolean finishFalse() {
			mResult = false;
			mIsFinished = true;
			return false;
		}

		private void updateResult(final boolean value) {
			mResult = mResult && value;
			if (mResult == false) {
				mIsFinished = true;
			}
		}

		private static boolean isNonNull(final Object one, final Object other) {
			return one != null && other != null;
		}

		private static boolean compareNull(final Object one, final Object other) {
			if (one == null && other == null) {
				return true;
			}
			if (one == null) {
				return false;
			}
			if (other == null) {
				return false;
			}
			throw new IllegalArgumentException("Both arguments are non-null");
		}
	}
}
<|MERGE_RESOLUTION|>--- conflicted
+++ resolved
@@ -1,1624 +1,1615 @@
-/*
- * Copyright (C) 2013-2015 Alexander Nutz (nutz@informatik.uni-freiburg.de)
- * Copyright (C) 2013-2015 Daniel Dietsch (dietsch@informatik.uni-freiburg.de)
- * Copyright (C) 2015 Markus Lindenmann (lindenmm@informatik.uni-freiburg.de)
- * Copyright (C) 2012-2015 Matthias Heizmann (heizmann@informatik.uni-freiburg.de)
- * Copyright (C) 2015 University of Freiburg
- *
- * This file is part of the ULTIMATE CACSL2BoogieTranslator plug-in.
- *
- * The ULTIMATE CACSL2BoogieTranslator plug-in is free software: you can redistribute it and/or modify
- * it under the terms of the GNU Lesser General Public License as published
- * by the Free Software Foundation, either version 3 of the License, or
- * (at your option) any later version.
- *
- * The ULTIMATE CACSL2BoogieTranslator plug-in is distributed in the hope that it will be useful,
- * but WITHOUT ANY WARRANTY; without even the implied warranty of
- * MERCHANTABILITY or FITNESS FOR A PARTICULAR PURPOSE.  See the
- * GNU Lesser General Public License for more details.
- *
- * You should have received a copy of the GNU Lesser General Public License
- * along with the ULTIMATE CACSL2BoogieTranslator plug-in. If not, see <http://www.gnu.org/licenses/>.
- *
- * Additional permission under GNU GPL version 3 section 7:
- * If you modify the ULTIMATE CACSL2BoogieTranslator plug-in, or any covered work, by linking
- * or combining it with Eclipse RCP (or a modified version of Eclipse RCP),
- * containing parts covered by the terms of the Eclipse Public License, the
- * licensors of the ULTIMATE CACSL2BoogieTranslator plug-in grant you additional permission
- * to convey the resulting work.
- */
-package de.uni_freiburg.informatik.ultimate.cdt.translation.implementation.base.chandler;
-
-import java.util.ArrayList;
-import java.util.Arrays;
-import java.util.Collection;
-import java.util.Collections;
-import java.util.LinkedHashMap;
-import java.util.LinkedHashSet;
-import java.util.LinkedList;
-import java.util.List;
-import java.util.Map;
-import java.util.Map.Entry;
-import java.util.Objects;
-import java.util.Queue;
-import java.util.Set;
-
-import org.eclipse.cdt.core.dom.ast.IASTExpression;
-import org.eclipse.cdt.core.dom.ast.IASTFunctionDefinition;
-import org.eclipse.cdt.core.dom.ast.IASTIdExpression;
-import org.eclipse.cdt.core.dom.ast.IASTInitializerClause;
-import org.eclipse.cdt.core.dom.ast.IASTNode;
-import org.eclipse.cdt.core.dom.ast.IASTParameterDeclaration;
-import org.eclipse.cdt.core.dom.ast.IASTReturnStatement;
-import org.eclipse.cdt.core.dom.ast.IASTStandardFunctionDeclarator;
-import org.eclipse.cdt.core.dom.ast.gnu.c.ICASTKnRFunctionDeclarator;
-
-import de.uni_freiburg.informatik.ultimate.boogie.ExpressionFactory;
-import de.uni_freiburg.informatik.ultimate.boogie.ast.ASTType;
-import de.uni_freiburg.informatik.ultimate.boogie.ast.ArrayType;
-import de.uni_freiburg.informatik.ultimate.boogie.ast.AssignmentStatement;
-import de.uni_freiburg.informatik.ultimate.boogie.ast.Attribute;
-import de.uni_freiburg.informatik.ultimate.boogie.ast.BinaryExpression.Operator;
-import de.uni_freiburg.informatik.ultimate.boogie.ast.Body;
-import de.uni_freiburg.informatik.ultimate.boogie.ast.CallStatement;
-import de.uni_freiburg.informatik.ultimate.boogie.ast.Declaration;
-import de.uni_freiburg.informatik.ultimate.boogie.ast.EnsuresSpecification;
-import de.uni_freiburg.informatik.ultimate.boogie.ast.Expression;
-import de.uni_freiburg.informatik.ultimate.boogie.ast.GeneratedBoogieAstVisitor;
-import de.uni_freiburg.informatik.ultimate.boogie.ast.HavocStatement;
-import de.uni_freiburg.informatik.ultimate.boogie.ast.IdentifierExpression;
-import de.uni_freiburg.informatik.ultimate.boogie.ast.IntegerLiteral;
-import de.uni_freiburg.informatik.ultimate.boogie.ast.LeftHandSide;
-import de.uni_freiburg.informatik.ultimate.boogie.ast.ModifiesSpecification;
-import de.uni_freiburg.informatik.ultimate.boogie.ast.NamedType;
-import de.uni_freiburg.informatik.ultimate.boogie.ast.PrimitiveType;
-import de.uni_freiburg.informatik.ultimate.boogie.ast.Procedure;
-import de.uni_freiburg.informatik.ultimate.boogie.ast.ReturnStatement;
-import de.uni_freiburg.informatik.ultimate.boogie.ast.Specification;
-import de.uni_freiburg.informatik.ultimate.boogie.ast.Statement;
-import de.uni_freiburg.informatik.ultimate.boogie.ast.StructType;
-import de.uni_freiburg.informatik.ultimate.boogie.ast.UnaryExpression;
-import de.uni_freiburg.informatik.ultimate.boogie.ast.VarList;
-import de.uni_freiburg.informatik.ultimate.boogie.ast.VariableDeclaration;
-import de.uni_freiburg.informatik.ultimate.boogie.ast.VariableLHS;
-import de.uni_freiburg.informatik.ultimate.boogie.output.BoogiePrettyPrinter;
-import de.uni_freiburg.informatik.ultimate.cdt.translation.implementation.CACSLLocation;
-import de.uni_freiburg.informatik.ultimate.cdt.translation.implementation.FlatSymbolTable;
-import de.uni_freiburg.informatik.ultimate.cdt.translation.implementation.LocationFactory;
-import de.uni_freiburg.informatik.ultimate.cdt.translation.implementation.base.CHandler;
-import de.uni_freiburg.informatik.ultimate.cdt.translation.implementation.base.CTranslationUtil;
-import de.uni_freiburg.informatik.ultimate.cdt.translation.implementation.base.MainDispatcher;
-import de.uni_freiburg.informatik.ultimate.cdt.translation.implementation.base.PRDispatcher;
-import de.uni_freiburg.informatik.ultimate.cdt.translation.implementation.base.TypeHandler;
-import de.uni_freiburg.informatik.ultimate.cdt.translation.implementation.base.chandler.MemoryHandler.MemoryModelDeclarations;
-import de.uni_freiburg.informatik.ultimate.cdt.translation.implementation.base.expressiontranslation.ExpressionTranslation;
-import de.uni_freiburg.informatik.ultimate.cdt.translation.implementation.container.SymbolTableValue;
-import de.uni_freiburg.informatik.ultimate.cdt.translation.implementation.container.c.CArray;
-import de.uni_freiburg.informatik.ultimate.cdt.translation.implementation.container.c.CEnum;
-import de.uni_freiburg.informatik.ultimate.cdt.translation.implementation.container.c.CFunction;
-import de.uni_freiburg.informatik.ultimate.cdt.translation.implementation.container.c.CPointer;
-import de.uni_freiburg.informatik.ultimate.cdt.translation.implementation.container.c.CPrimitive;
-import de.uni_freiburg.informatik.ultimate.cdt.translation.implementation.container.c.CPrimitive.CPrimitiveCategory;
-import de.uni_freiburg.informatik.ultimate.cdt.translation.implementation.container.c.CPrimitive.CPrimitives;
-import de.uni_freiburg.informatik.ultimate.cdt.translation.implementation.container.c.CType;
-import de.uni_freiburg.informatik.ultimate.cdt.translation.implementation.exception.IncorrectSyntaxException;
-import de.uni_freiburg.informatik.ultimate.cdt.translation.implementation.exception.UndeclaredFunctionException;
-import de.uni_freiburg.informatik.ultimate.cdt.translation.implementation.exception.UnsupportedSyntaxException;
-import de.uni_freiburg.informatik.ultimate.cdt.translation.implementation.result.CDeclaration;
-import de.uni_freiburg.informatik.ultimate.cdt.translation.implementation.result.ContractResult;
-import de.uni_freiburg.informatik.ultimate.cdt.translation.implementation.result.ExpressionResult;
-import de.uni_freiburg.informatik.ultimate.cdt.translation.implementation.result.HeapLValue;
-import de.uni_freiburg.informatik.ultimate.cdt.translation.implementation.result.LocalLValue;
-import de.uni_freiburg.informatik.ultimate.cdt.translation.implementation.result.RValue;
-import de.uni_freiburg.informatik.ultimate.cdt.translation.implementation.result.Result;
-import de.uni_freiburg.informatik.ultimate.cdt.translation.implementation.result.SkipResult;
-import de.uni_freiburg.informatik.ultimate.cdt.translation.implementation.util.SFO;
-import de.uni_freiburg.informatik.ultimate.cdt.translation.implementation.util.TarjanSCC;
-import de.uni_freiburg.informatik.ultimate.cdt.translation.interfaces.Dispatcher;
-import de.uni_freiburg.informatik.ultimate.core.lib.models.annotation.Check;
-import de.uni_freiburg.informatik.ultimate.core.lib.models.annotation.Overapprox;
-import de.uni_freiburg.informatik.ultimate.core.model.models.ILocation;
-import de.uni_freiburg.informatik.ultimate.model.acsl.ACSLNode;
-import de.uni_freiburg.informatik.ultimate.plugins.generator.cacsl2boogietranslator.TranslationMode;
-import de.uni_freiburg.informatik.ultimate.plugins.generator.cacsl2boogietranslator.preferences.CACSLPreferenceInitializer;
-
-/**
- * Class that handles translation of functions.
- *
- * @author Markus Lindenmann
- * @date 12.10.2012
- * @author Alexander Nutz
- */
-public class FunctionHandler {
-
-	/**
-	 * A map from procedure name to procedure declaration.
-	 */
-	private final Map<String, Procedure> mProcedures;
-	/**
-	 * The currently handled procedure.
-	 */
-	private Procedure mCurrentProcedure;
-	/**
-	 * Whether the modified globals is user defined or not. If it is in this set, then it is a modifies clause defined
-	 * by the user.
-	 */
-	private final Set<String> mModifiedGlobalsIsUserDefined;
-	/**
-	 * A map from method name to all called methods of the specified one.
-	 */
-	private final Map<String, Set<String>> mCallGraph;
-	// /**
-	// * Whether the current procedure is declared to return void.
-	// */
-	// private boolean mCurrentProcedureIsVoid;
-	/**
-	 * Modified global variables of the current function.
-	 */
-	private final Map<String, LinkedHashSet<String>> mModifiedGlobals;
-	/**
-	 * Methods that have been called before they were declared. These methods need a special treatment, as they are
-	 * assumed to be returning int!
-	 */
-	private final Set<String> mMethodsCalledBeforeDeclared;
-
-	private final Map<String, CFunction> mProcedureToCFunctionType;
-
-	/**
-	 * Herein the function Signatures (as a CFunction) are stored for which a boogie procedure has to be created in the
-	 * postProcessor that deals with the function pointer calls that can happen.
-	 */
-	private final LinkedHashSet<ProcedureSignature> mFunctionSignaturesThatHaveAFunctionPointer;
-
-	private final ExpressionTranslation mExpressionTranslation;
-
-	/**
-	 * Constructor.
-	 *
-	 * @param expressionTranslation
-	 * @param typeSizeComputer
-	 * @param checkMemoryLeakAtEndOfMain
-	 */
-	public FunctionHandler(final ExpressionTranslation expressionTranslation,
-			final TypeSizeAndOffsetComputer typeSizeComputer) {
-		mExpressionTranslation = expressionTranslation;
-		mCallGraph = new LinkedHashMap<>();
-		mModifiedGlobals = new LinkedHashMap<>();
-		mMethodsCalledBeforeDeclared = new LinkedHashSet<>();
-		mProcedures = new LinkedHashMap<>();
-		mProcedureToCFunctionType = new LinkedHashMap<>();
-		mModifiedGlobalsIsUserDefined = new LinkedHashSet<>();
-		mFunctionSignaturesThatHaveAFunctionPointer = new LinkedHashSet<>();
-	}
-
-	/**
-	 * This is called from SimpleDeclaration and handles a C function declaration.
-	 *
-	 * The effects are: - the declaration is stored to FunctionHandler.procedures (which stores all Boogie procedure
-	 * declarations - procedureTo(Return/Param)CType memebers are updated
-	 *
-	 * The returned result is empty (ResultSkip).
-	 *
-	 * @param cDec
-	 *            the CDeclaration of the function that was computed by visit SimpleDeclaration
-	 * @param loc
-	 *            the location of the FunctionDeclarator
-	 */
-	public Result handleFunctionDeclarator(final Dispatcher main, final ILocation loc, final List<ACSLNode> contract,
-			final CDeclaration cDec, final IASTNode hook) {
-		final String methodName = cDec.getName();
-		final CFunction funcType = (CFunction) cDec.getType();
-
-		addAProcedure(main, loc, contract, methodName, funcType, hook);
-
-		return new SkipResult();
-	}
-
-	/**
-	 * Handles translation of IASTFunctionDefinition.
-	 *
-	 * Note that a C function definition may have an ACSL specification while a Boogie procedure implementation does not
-	 * have a specification (right?). Therefore we have to add any ACSL specs to the procedures member where the
-	 * (Boogie) function declarations are stored.
-	 *
-	 * The Result contains the Boogie procedure implementation.
-	 *
-	 * @param main
-	 *            a reference to the main dispatcher.
-	 * @param node
-	 *            the node to translate.
-	 * @param contract
-	 * @return the translation result.
-	 */
-	public Result handleFunctionDefinition(final Dispatcher main, final MemoryHandler memoryHandler,
-			final IASTFunctionDefinition node, final CDeclaration cDec, final List<ACSLNode> contract) {
-		main.mCHandler.beginScope();
-
-		final ILocation loc = main.getLocationFactory().createCLocation(node);
-		final String methodName = cDec.getName();
-		final CType returnCType = ((CFunction) cDec.getType()).getResultType();
-		final boolean returnTypeIsVoid =
-				returnCType instanceof CPrimitive && ((CPrimitive) returnCType).getType() == CPrimitives.VOID;
-
-		updateCFunction(methodName, returnCType, null, null, false);
-
-		VarList[] in = processInParams(main, loc, (CFunction) cDec.getType(), methodName, node);
-
-		// There is only one return parameter in C, so this array always has size 1.
-		VarList[] out = new VarList[1];
-		final ASTType type = main.mTypeHandler.cType2AstType(loc, returnCType);
-
-		if (returnTypeIsVoid) {
-			// void, so there are no out vars
-			out = new VarList[0];
-		} else if (mMethodsCalledBeforeDeclared.contains(methodName)) {
-			// defaulting to int, when a method is called that is only declared later
-			final CPrimitive cPrimitive = new CPrimitive(CPrimitives.INT);
-			out[0] = new VarList(loc, new String[] { SFO.RES }, main.mTypeHandler.cType2AstType(loc, cPrimitive));
-		} else {
-			// "normal case"
-			assert type != null;
-			out[0] = new VarList(loc, new String[] { SFO.RES }, type);
-		}
-		Specification[] spec = makeBoogieSpecFromACSLContract(main, contract, methodName, node);
-
-		Procedure proc = mProcedures.get(methodName);
-		if (proc == null) {
-			final Attribute[] attr = new Attribute[0];
-			final String[] typeParams = new String[0];
-			if (isInParamVoid(in)) {
-				// in parameter is "void"
-				in = new VarList[0];
-			}
-			proc = new Procedure(loc, attr, methodName, typeParams, in, out, spec, null);
-			if (mProcedures.containsKey(methodName)) {
-				final String msg =
-						"Duplicated method identifier: " + methodName + ". C does not support function overloading!";
-				throw new IncorrectSyntaxException(loc, msg);
-			}
-			mProcedures.put(methodName, proc);
-		} else {
-			// check declaration against its implementation
-			VarList[] declIn = proc.getInParams();
-			boolean checkInParams = true;
-			if (in.length != proc.getInParams().length || out.length != proc.getOutParams().length
-					|| isInParamVoid(proc.getInParams())) {
-				if (proc.getInParams().length == 0) {
-					// the implementation can have 0 to n in parameters!
-					// do not check, but use the in params of the implementation
-					// as we will take the ones of the implementation anyway
-					checkInParams = false;
-					declIn = in;
-				} else if (isInParamVoid(proc.getInParams()) && (in.length == 0 || isInParamVoid(in))) {
-					declIn = new VarList[0];
-					in = new VarList[0];
-					checkInParams = false;
-				} else {
-					final String msg = "Implementation does not match declaration!";
-					throw new IncorrectSyntaxException(loc, msg);
-				}
-			}
-
-			if (checkInParams) {
-				final ASTTypeComparisonVisitor comparer = new ASTTypeComparisonVisitor();
-
-				for (int i = 0; i < in.length; i++) {
-					final boolean isSimilar = comparer.isSimilar(in[i], proc.getInParams()[i]);
-					if (!isSimilar) {
-						final String msg = "Implementation does not match declaration! "
-								+ "Type missmatch on in-parameters! " + in.length + " arguments, "
-								+ proc.getInParams().length + " parameters, " + "first missmatch at position " + i
-								+ ", " + "argument type " + BoogiePrettyPrinter.print(in[i].getType()) + ", param type "
-								+ BoogiePrettyPrinter.print(proc.getInParams()[i]);
-						throw new IncorrectSyntaxException(loc, msg);
-					}
-				}
-			}
-
-			// combine the specification from the definition with the one from
-			// the declaration
-			final List<Specification> specFromDec = Arrays.asList(proc.getSpecification());
-			final ArrayList<Specification> newSpecs = new ArrayList<>(Arrays.asList(spec));
-			newSpecs.addAll(specFromDec);
-			spec = newSpecs.toArray(new Specification[newSpecs.size()]);
-
-			proc = new Procedure(proc.getLocation(), proc.getAttributes(), proc.getIdentifier(), proc.getTypeParams(),
-					declIn, proc.getOutParams(), spec, null);
-			mProcedures.put(methodName, proc);
-		}
-		final Procedure declWithCorrectlyNamedInParams = new Procedure(proc.getLocation(), proc.getAttributes(),
-				proc.getIdentifier(), proc.getTypeParams(), in, proc.getOutParams(), proc.getSpecification(), null);
-		mCurrentProcedure = declWithCorrectlyNamedInParams;
-		// mCurrentProcedureIsVoid = returnTypeIsVoid;
-		final String procId = mCurrentProcedure.getIdentifier();
-
-		addModifiedGlobalEntry(procId);
-		addCallGraphNode(procId);
-
-		/*
-		 * The structure is as follows: 1) Preprocessing of the method body: - add new variables for parameters - havoc
-		 * them - etc. 2) dispatch body 3) handle mallocs 4) add statements and declarations to new body
-		 */
-		ArrayList<Statement> stmts = new ArrayList<>();
-		final ArrayList<Declaration> decls = new ArrayList<>();
-		// 1)
-		handleFunctionsInParams(main, loc, memoryHandler, decls, stmts, node);
-		// 2)
-		// Body body = ((Body) main.dispatch(node.getBody()).node);
-		// stmts.addAll(Arrays.asList(body.getBlock()));
-		// for (VariableDeclaration declaration : body.getLocalVars()) {
-		// decls.add(declaration);
-		// }
-		final ExpressionResult cser = (ExpressionResult) main.dispatch(node.getBody());
-		stmts.addAll(cser.mStmt);
-		decls.addAll(cser.mDecl);
-
-		// 3) ,4)
-		stmts = ((CHandler) main.mCHandler).updateStmtsAndDeclsAtScopeEnd(main, decls, stmts, node);
-
-		final Body body = new Body(loc, decls.toArray(new VariableDeclaration[decls.size()]),
-				stmts.toArray(new Statement[stmts.size()]));
-
-		proc = mCurrentProcedure;
-		// Implementation -> Specification always null!
-		final Procedure impl = new Procedure(loc, proc.getAttributes(), methodName, proc.getTypeParams(), in,
-				proc.getOutParams(), null, body);
-		mCurrentProcedure = null;
-		// mCurrentProcedureIsVoid = false;
-		main.mCHandler.endScope();
-		return new Result(impl);
-	}
-
-	/**
-	 * Handles translation of IASTFunctionCallExpression.
-	 *
-	 * @param main
-	 *            a reference to the main dispatcher.
-	 * @param memoryHandler
-	 *            a reference to the memory Handler.
-	 * @param node
-	 *            the node to translate.
-	 * @return the translation result.
-	 */
-	public Result handleFunctionCallExpression(final Dispatcher main, final MemoryHandler memoryHandler,
-			final StructHandler structHandler, final ILocation loc, final IASTExpression functionName,
-			final IASTInitializerClause[] arguments) {
-		if (!(functionName instanceof IASTIdExpression)) {
-			return handleFunctionPointerCall(loc, main, memoryHandler, structHandler, functionName, arguments);
-		}
-
-		final String rawName = ((IASTIdExpression) functionName).getName().toString();
-		
-		// Resolve the function name (might be prefixed by multiparse)
-		final String methodName = main.mCHandler.getSymbolTable().applyMultiparseRenaming(
-				functionName.getContainingFilename(), rawName);
-
-		if (main.mCHandler.getSymbolTable().containsCSymbol(functionName, methodName)) {
-			return handleFunctionPointerCall(loc, main, memoryHandler, structHandler, functionName, arguments);
-		}
-
-		return handleFunctionCallGivenNameAndArguments(main, memoryHandler, structHandler, loc, methodName, arguments,
-				functionName);
-	}
-
-	/**
-	 * Handles translation of return statements.
-	 *
-	 * @param main
-	 *            a reference to the main dispatcher.
-	 * @param node
-	 *            the node to translate.
-	 * @return the translation result.
-	 */
-	public Result handleReturnStatement(final Dispatcher main, final MemoryHandler memoryHandler,
-			final StructHandler structHandler, final IASTReturnStatement node) {
-		final ArrayList<Statement> stmt = new ArrayList<>();
-		final ArrayList<Declaration> decl = new ArrayList<>();
-		final Map<VariableDeclaration, ILocation> auxVars = new LinkedHashMap<>();
-		final ArrayList<Overapprox> overApp = new ArrayList<>();
-		// The ReturnValue could be empty!
-		final ILocation loc = main.getLocationFactory().createCLocation(node);
-		final VarList[] outParams = mCurrentProcedure.getOutParams();
-		final ExpressionResult rExp = new ExpressionResult(stmt, null, decl, auxVars, overApp);
-		// if (mMethodsCalledBeforeDeclared.contains(mCurrentProcedure.getIdentifier()) && mCurrentProcedureIsVoid) {
-		if (mMethodsCalledBeforeDeclared.contains(mCurrentProcedure.getIdentifier())
-				&& mCurrentProcedure.getOutParams().length == 0) {
-			// void method that was assumed to be returning int! -> return int
-			final String id = outParams[0].getIdentifiers()[0];
-			final VariableLHS lhs = new VariableLHS(loc, id);
-			final Statement havoc = new HavocStatement(loc, new VariableLHS[] { lhs });
-			stmt.add(havoc);
-		} else if (node.getReturnValue() != null) {
-			final ExpressionResult returnValue = CTranslationUtil.convertExpressionListToExpressionResultIfNecessary(
-					loc, main, main.dispatch(node.getReturnValue()), node);
-
-<<<<<<< HEAD
-			final ExpressionResult returnValueSwitched =
-					returnValue.switchToRValueIfNecessary(main, memoryHandler, structHandler, loc, node);
-=======
-			final ExpressionResult returnValueSwitched = returnValue.switchToRValueIfNecessary(main, loc);
->>>>>>> c4987b84
-			returnValueSwitched.rexBoolToIntIfNecessary(loc, mExpressionTranslation);
-
-			// do some implicit casts
-			final CType functionResultType =
-					mProcedureToCFunctionType.get(mCurrentProcedure.getIdentifier()).getResultType();
-			if (!returnValueSwitched.mLrVal.getCType().equals(functionResultType)
-					&& functionResultType instanceof CPointer
-					&& returnValueSwitched.mLrVal.getCType() instanceof CPrimitive
-					&& returnValueSwitched.mLrVal.getValue() instanceof IntegerLiteral
-					&& "0".equals(((IntegerLiteral) returnValueSwitched.mLrVal.getValue()).getValue())) {
-				returnValueSwitched.mLrVal =
-						new RValue(mExpressionTranslation.constructNullPointer(loc), functionResultType);
-			}
-
-			if (outParams.length == 0) {
-				// void method which is returning something! We remove the
-				// return value!
-				final String msg = "This method is declared to be void, but returning a value!";
-				main.syntaxError(loc, msg);
-			} else if (outParams.length != 1) {
-				final String msg = "We do not support several output parameters for functions";
-				throw new UnsupportedSyntaxException(loc, msg);
-			} else {
-				final String id = outParams[0].getIdentifiers()[0];
-				final VariableLHS[] lhs = new VariableLHS[] { new VariableLHS(loc, id) };
-				// Ugly workaround: Apply the conversion to the result of the
-				// dispatched argument. On should first construt a copy of returnValueSwitched
-				main.mCHandler.convert(loc, returnValueSwitched, functionResultType);
-				rExp.mLrVal = returnValueSwitched.mLrVal;
-				final RValue castExprResultRVal = (RValue) rExp.mLrVal;
-				stmt.addAll(returnValueSwitched.mStmt);
-				decl.addAll(returnValueSwitched.mDecl);
-				auxVars.putAll(returnValueSwitched.mAuxVars);
-				overApp.addAll(returnValueSwitched.mOverappr);
-				stmt.add(new AssignmentStatement(loc, lhs, new Expression[] { castExprResultRVal.getValue() }));
-				// //assuming that we need no auxvars or overappr, here
-			}
-		}
-		stmt.addAll(CHandler.createHavocsForAuxVars(auxVars));
-
-		// we need to insert a free for each malloc of an auxvar before each return
-		// frees are inserted in handleReturnStm
-		for (final Entry<LocalLValueILocationPair, Integer> entry : memoryHandler.getVariablesToBeFreed().entrySet()) {
-			if (entry.getValue() >= 1) {
-				stmt.add(memoryHandler.getDeallocCall(main, this, entry.getKey().llv, entry.getKey().loc));
-				stmt.add(new HavocStatement(loc, new VariableLHS[] { (VariableLHS) entry.getKey().llv.getLHS() }));
-			}
-		}
-
-		stmt.add(new ReturnStatement(loc));
-		return rExp;
-	}
-
-	/**
-	 * Calculates transitive modifies clauses for all procedure declarations linear in time to (|procedures| +
-	 * |procedure calls|).
-	 *
-	 * addition (alex, may 2014): for every modifies clause: if one memory-array is included, all active memory arrays
-	 * have to be included (f.i. we have procedure modifies memory_int, and memoryHandler.isFloatMMArray == true, and
-	 * memoryHandler.isIntMMArray == true, memoryHandler.isPointerMMArray == false, then we have to add memory_real to
-	 * the modifies clause of procedure
-	 *
-	 * @param main
-	 *            a reference to the main dispatcher.
-	 * @return procedure declarations
-	 */
-	public List<Declaration> calculateTransitiveModifiesClause(final Dispatcher main,
-			final MemoryHandler memoryHandler) {
-		final String notDeclaredProcedureName = isEveryCalledProcedureDeclared();
-		if (notDeclaredProcedureName != null) {
-			throw new UndeclaredFunctionException(null, "a function that is called in the program "
-					+ "is not declared in the program: " + notDeclaredProcedureName);
-		}
-		// calculate SCCs and a mapping for each methodId to its SCC
-		// O(|edges| + |calls|)
-		final Set<Set<String>> sccs = new TarjanSCC().getSCCs(mCallGraph);
-		final Map<String, Set<String>> functionNameToScc = new LinkedHashMap<>();
-		for (final Set<String> scc : sccs) { // O(|proc|)
-			for (final String s : scc) {
-				functionNameToScc.put(s, scc);
-			}
-		}
-		// counts how many incoming edges an scc has in the updateGraph
-		final Map<Set<String>, Integer> incomingEdges = new LinkedHashMap<>();
-		for (final Set<String> scc : sccs) {
-			incomingEdges.put(scc, 0);
-		}
-		// calculate the SCC update graph without loops and dead ends
-		final Queue<Set<String>> deadEnds = new LinkedList<>();
-		deadEnds.addAll(sccs);
-
-		// updateGraph maps a calleeSCC to many callerSCCs
-		// This graph might not be complete! It is i.e. missing all procedures,
-		// that do not have incoming or outgoing edges!
-		// But: They don't need an update anyway!
-		final Map<Set<String>, Set<Set<String>>> updateGraph = new LinkedHashMap<>();
-		for (final Entry<String, Set<String>> entry : mCallGraph.entrySet()) {
-			final String caller = entry.getKey();
-			// O(|calls|)
-			for (final String callee : entry.getValue()) {
-				// foreach s : succ(p)
-				final Set<String> sccCaller = functionNameToScc.get(caller);
-				final Set<String> sccCallee = functionNameToScc.get(callee);
-				if (sccCaller == sccCallee) {
-					// skip self loops
-					continue;
-				}
-				if (updateGraph.containsKey(sccCallee)) {
-					updateGraph.get(sccCallee).add(sccCaller);
-				} else {
-					final Set<Set<String>> predSCCs = new LinkedHashSet<>();
-					predSCCs.add(sccCaller);
-					updateGraph.put(sccCallee, predSCCs);
-				}
-				deadEnds.remove(sccCaller);
-			}
-		}
-
-		// incoming edges must be computed on a graph that has Sccs as nodes (updategraph), not just the functions
-		// (callgraph)
-		for (final Entry<Set<String>, Set<Set<String>>> entry : updateGraph.entrySet()) {
-			for (final Set<String> callerScc : entry.getValue()) {
-				incomingEdges.put(callerScc, incomingEdges.get(callerScc) + 1);
-			}
-		}
-
-		// calculate transitive modifies clause
-		final Map<Set<String>, Set<String>> sccToModifiedGlobals = new LinkedHashMap<>();
-		while (!deadEnds.isEmpty()) {
-			// O (|proc| + |edges in updateGraph|), where
-			// |edges in updateGraph| <= |calls|
-			final Set<String> deadEnd = deadEnds.poll();
-
-			// the modified globals of the scc is the union of the modified globals of all its functions
-			for (final String func : deadEnd) {
-				if (!sccToModifiedGlobals.containsKey(deadEnd)) {
-					sccToModifiedGlobals.put(deadEnd, new LinkedHashSet<>(mModifiedGlobals.get(func)));
-				} else {
-					sccToModifiedGlobals.get(deadEnd).addAll(mModifiedGlobals.get(func));
-				}
-			}
-
-			// if the scc has no callers, do nothing with it
-			if (updateGraph.get(deadEnd) == null) {
-				continue;
-			}
-
-			// for all callers of the scc, add the modified globals to them, make them deadends, if all their input has
-			// been processed
-			for (final Set<String> caller : updateGraph.get(deadEnd)) {
-				if (!sccToModifiedGlobals.containsKey(caller)) {
-					final Set<String> n = new LinkedHashSet<>();
-					n.addAll(sccToModifiedGlobals.get(deadEnd));
-					sccToModifiedGlobals.put(caller, n);
-				} else {
-					sccToModifiedGlobals.get(caller).addAll(sccToModifiedGlobals.get(deadEnd));
-				}
-				final int remainingUpdates = incomingEdges.get(caller) - 1;
-				if (remainingUpdates == 0) {
-					deadEnds.add(caller);
-				}
-				incomingEdges.put(caller, remainingUpdates);
-			}
-		}
-		// update the modifies clauses!
-		final ArrayList<Declaration> declarations = new ArrayList<>();
-		for (final Procedure procDecl : mProcedures.values()) { // O(|proc|)
-			final String mId = procDecl.getIdentifier();
-			Specification[] spec = procDecl.getSpecification();
-			final CACSLLocation loc = (CACSLLocation) procDecl.getLocation();
-			if (!mModifiedGlobalsIsUserDefined.contains(mId)) {
-				assert functionNameToScc.get(mId) != null;
-				final Set<String> currModClause = sccToModifiedGlobals.get(functionNameToScc.get(mId));
-				assert currModClause != null : "No modifies clause proc " + mId;
-
-				mModifiedGlobals.get(mId).addAll(currModClause);
-				final int nrSpec = spec.length;
-				spec = Arrays.copyOf(spec, nrSpec + 1);
-				final LinkedHashSet<String> modifySet = new LinkedHashSet<>();
-
-				for (final String var : mModifiedGlobals.get(mId)) {
-					modifySet.add(var);
-				}
-
-				{
-					/*
-					 * add missing heap arrays If the procedure modifies one heap array, we add all heap arrays. This is
-					 * a workaround. We cannot add all procedures immediately, because we do not know all heap arrays in
-					 * advance since they are added lazily on demand.
-					 *
-					 */
-					final Collection<HeapDataArray> heapDataArrays = memoryHandler.getMemoryModel()
-							.getDataHeapArrays(memoryHandler.getRequiredMemoryModelFeatures());
-					if (containsOneHeapDataArray(modifySet, heapDataArrays)) {
-						for (final HeapDataArray hda : heapDataArrays) {
-							modifySet.add(hda.getVariableName());
-						}
-					}
-				}
-
-				final VariableLHS[] modifyList = new VariableLHS[modifySet.size()];
-				{
-					int i = 0;
-					for (final String modifyEntry : modifySet) {
-						modifyList[i++] = new VariableLHS(loc, modifyEntry);
-					}
-				}
-				spec[nrSpec] = new ModifiesSpecification(loc, false, modifyList);
-			}
-			if (memoryHandler.getRequiredMemoryModelFeatures().isMemoryModelInfrastructureRequired() && (main
-					.getPreferences().getBoolean(CACSLPreferenceInitializer.LABEL_CHECK_ALLOCATION_PURITY)
-					|| (main.getCheckedMethod().equals(SFO.EMPTY) || main.getCheckedMethod().equals(mId)) && main
-							.getPreferences().getBoolean(CACSLPreferenceInitializer.LABEL_CHECK_MEMORY_LEAK_IN_MAIN))) {
-				// add a specification to check for memory leaks
-				final Expression vIe = new IdentifierExpression(loc, SFO.VALID);
-				final int nrSpec = spec.length;
-				final Check check = new Check(Check.Spec.MEMORY_LEAK);
-				final ILocation ensLoc = LocationFactory.createLocation(loc, check);
-				spec = Arrays.copyOf(spec, nrSpec + 1);
-				spec[nrSpec] = new EnsuresSpecification(ensLoc, false,
-						ExpressionFactory.newBinaryExpression(loc, Operator.COMPEQ, vIe,
-								ExpressionFactory.newUnaryExpression(loc, UnaryExpression.Operator.OLD, vIe)));
-				check.annotate(spec[nrSpec]);
-				if (main.getPreferences()
-						.getBoolean(CACSLPreferenceInitializer.LABEL_SVCOMP_MEMTRACK_COMPATIBILITY_MODE)) {
-					new Overapprox(Collections.singletonMap("memtrack", ensLoc)).annotate(spec[nrSpec]);
-				}
-			}
-			declarations.add(new Procedure(loc, procDecl.getAttributes(), mId, procDecl.getTypeParams(),
-					procDecl.getInParams(), procDecl.getOutParams(), spec, null));
-		}
-		return declarations;
-	}
-
-	private static boolean containsOneHeapDataArray(final LinkedHashSet<String> modifySet,
-			final Collection<HeapDataArray> heapDataArrays) {
-		for (final HeapDataArray hda : heapDataArrays) {
-			if (modifySet.contains(hda.getVariableName())) {
-				return true;
-			}
-		}
-		return false;
-	}
-
-	private Result handleFunctionCallGivenNameAndArguments(final Dispatcher main, final MemoryHandler memoryHandler,
-			final StructHandler structHandler, final ILocation loc, final String methodName,
-			final IASTInitializerClause[] arguments, final IASTNode hook) {
-
-		mCallGraph.get(mCurrentProcedure.getIdentifier()).add(methodName);
-
-		final Procedure proc = mProcedures.get(methodName);
-
-		final boolean procedureDeclaredWithOutInparamsButCalledWithInParams =
-				proc != null && proc.getBody() == null && proc.getInParams().length == 0;
-
-		// if the function has varArgs, we throw away all parameters that belong
-		// to the varArgs part and only keep the normal ones
-		IASTInitializerClause[] inParams = arguments;
-		final CFunction cFunction = mProcedureToCFunctionType.get(methodName);
-		if (cFunction != null && cFunction.takesVarArgs()) {
-			final int noParameterWOVarArgs = cFunction.getParameterTypes().length;
-			inParams = new IASTInitializerClause[noParameterWOVarArgs];
-			System.arraycopy(arguments, 0, inParams, 0, noParameterWOVarArgs);
-			// .. and if it is really called with more that its normal parameter
-			// number, we throw an exception, because we may be unsound
-			// (the code before this does not make that much sense, but maybe some
-			// day we want that solution again..
-			if (!main.getPreferences().getEnum(CACSLPreferenceInitializer.LABEL_MODE, TranslationMode.class)
-					.equals(TranslationMode.SV_COMP14) && inParams.length < arguments.length) {
-				throw new UnsupportedSyntaxException(loc, "we cannot deal with varargs right now");
-			}
-		}
-
-		if (proc != null && inParams.length != proc.getInParams().length
-				&& !(proc.getInParams().length == 1 && proc.getInParams()[0].getType() == null && inParams.length == 0)
-				&& !procedureDeclaredWithOutInparamsButCalledWithInParams) {
-			// ok, if the procedure is declared (and not implemented) as having no parameters --> then we may call it
-			// with parameters later
-			final String msg = "Function call has incorrect number of in-params: " + methodName;
-			throw new IncorrectSyntaxException(loc, msg);
-		}
-		// this means param of declaration is void and parameter
-		// list of call is empty! --> OK
-
-		// dispatch the inparams
-		final ArrayList<Expression> args = new ArrayList<>();
-		final ArrayList<Statement> stmt = new ArrayList<>();
-		final ArrayList<Declaration> decl = new ArrayList<>();
-		final Map<VariableDeclaration, ILocation> auxVars = new LinkedHashMap<>();
-		final ArrayList<Overapprox> overappr = new ArrayList<>();
-		for (int i = 0; i < inParams.length; i++) {
-			final IASTInitializerClause inParam = inParams[i];
-			ExpressionResult in = (ExpressionResult) main.dispatch(inParam);
-
-			if (in.mLrVal.getCType().getUnderlyingType() instanceof CArray) {
-				// arrays are passed as pointers --> switch to RValue would make a boogie array..
-				final CType valueType =
-						((CArray) in.mLrVal.getCType().getUnderlyingType()).getValueType().getUnderlyingType();
-				if (in.mLrVal instanceof HeapLValue) {
-					in.mLrVal = new RValue(((HeapLValue) in.mLrVal).getAddress(), new CPointer(valueType));
-				} else {
-					in.mLrVal = new RValue(in.mLrVal.getValue(), new CPointer(valueType));
-				}
-			} else {
-<<<<<<< HEAD
-				in = in.switchToRValueIfNecessary(main, memoryHandler, structHandler, loc, hook);
-=======
-				in = in.switchToRValueIfNecessary(main, loc);
->>>>>>> c4987b84
-			}
-
-			if (in.mLrVal.getValue() == null) {
-				final String msg = "Incorrect or invalid in-parameter! " + loc.toString();
-				throw new IncorrectSyntaxException(loc, msg);
-			}
-
-			// if the procedure is declared (and not implemented) as having no
-			// parameters --> then we may call it with parameters later
-			// --> but from then on we know its parameters
-			if (procedureDeclaredWithOutInparamsButCalledWithInParams) {
-				// add the current parameter to the procedure's signature
-				updateCFunction(methodName, null, null, new CDeclaration(in.mLrVal.getCType(), SFO.IN_PARAM + i),
-						false);
-			} else if (cFunction != null) {
-				// we already know the parameters: do implicit casts and bool/int conversion
-				CType expectedParamType = cFunction.getParameterTypes()[i].getType().getUnderlyingType();
-				// bool/int conversion
-				if (expectedParamType instanceof CPrimitive
-						&& ((CPrimitive) expectedParamType).getGeneralType() == CPrimitiveCategory.INTTYPE
-						|| expectedParamType instanceof CEnum) {
-					in.rexBoolToIntIfNecessary(loc, mExpressionTranslation);
-				}
-				if (expectedParamType instanceof CFunction) {
-					// workaround - better: make this conversion already in declaration
-					expectedParamType = new CPointer(expectedParamType);
-				}
-				if (expectedParamType instanceof CArray) {
-					// workaround - better: make this conversion already in declaration
-					expectedParamType = new CPointer(((CArray) expectedParamType).getValueType());
-				}
-				// implicit casts
-				main.mCHandler.convert(loc, in, expectedParamType);
-			}
-			args.add(in.mLrVal.getValue());
-			stmt.addAll(in.mStmt);
-			decl.addAll(in.mDecl);
-			auxVars.putAll(in.mAuxVars);
-			overappr.addAll(in.mOverappr);
-		}
-
-		if (procedureDeclaredWithOutInparamsButCalledWithInParams) {
-			final VarList[] procParams = new VarList[cFunction.getParameterTypes().length];
-			for (int i = 0; i < procParams.length; i++) {
-				procParams[i] = new VarList(loc, new String[] { cFunction.getParameterTypes()[i].getName() },
-						((TypeHandler) main.mTypeHandler).cType2AstType(loc,
-								cFunction.getParameterTypes()[i].getType()));
-			}
-			final Procedure newProc = new Procedure(proc.getLocation(), proc.getAttributes(), proc.getIdentifier(),
-					proc.getTypeParams(), procParams, proc.getOutParams(), proc.getSpecification(), proc.getBody());
-			mProcedures.put(methodName, newProc);
-		}
-
-		return makeTheFunctionCallItself(main, loc, methodName, stmt, decl, auxVars, overappr, args);
-	}
-
-	/**
-	 *
-	 * The plan for function pointers: - every function f, that is used as a pointer in the C code gets a number #f - a
-	 * pointer variable that points to a function then has the value {base: -1, offset: #f} - for every function f, that
-	 * is used as a pointer, and that has a signature s, we introduce a "dispatch-procedure" in Boogie for s - the
-	 * dispatch function for s = t1 x t2 x ... x tn -> t has the signature t1 x t2 x ... x tn x fp -> t, i.e., it takes
-	 * the normal arguments, and a function address. When called, it calls the procedure that corresponds to the
-	 * function address with the corresponding arguments and returns the returned value - a call to a function pointer
-	 * is then translated to a call to the dispatch-procedure with fitting signature where the function pointer is given
-	 * as additional argument - nb: when thinking about the function signatures, one has to keep in mind, the
-	 * differences between C and Boogie, here. For instance, different C-function-signatures may correspond to on Boogie
-	 * procedure signature, because a Boogie pointer does not know what it points to. Also, void types need special
-	 * treatment as any pointer can be used as a void-pointer The special method CType.isCompatibleWith() is used for
-	 * this. --> the names of the different dispatch function have to match exactly the classification done by
-	 * isCompatibleWith.
-	 *
-	 * @param loc
-	 * @param main
-	 * @param memoryHandler
-	 * @param structHandler
-	 * @param functionName
-	 * @param arguments
-	 * @return
-	 */
-	private Result handleFunctionPointerCall(final ILocation loc, final Dispatcher main,
-			final MemoryHandler memoryHandler, final StructHandler structHandler, final IASTExpression functionName,
-			final IASTInitializerClause[] arguments) {
-
-		assert main instanceof PRDispatcher || ((MainDispatcher) main).getFunctionToIndex().size() > 0;
-		final ExpressionResult funcNameRex = (ExpressionResult) main.dispatch(functionName);
-		// RValue calledFuncRVal = (RValue) funcNameRex.switchToRValueIfNecessary(main, memoryHandler, structHandler,
-		// loc).lrVal;
-		CType calledFuncType = funcNameRex.mLrVal.getCType().getUnderlyingType();
-		if (!(calledFuncType instanceof CFunction) && calledFuncType instanceof CPointer) {
-			// .. because function pointers don't need to be dereferenced in
-			// order to be called
-			calledFuncType = ((CPointer) calledFuncType).pointsToType.getUnderlyingType();
-		}
-		assert calledFuncType instanceof CFunction : "We need to unpack it further, right?";
-		CFunction calledFuncCFunction = (CFunction) calledFuncType;
-
-		// check if the function is declared without parameters -- then the
-		// signature is determined by the (first) call
-		if (calledFuncCFunction.getParameterTypes().length == 0 && arguments.length > 0) {
-			final CDeclaration[] paramDecsFromCall = new CDeclaration[arguments.length];
-			for (int i = 0; i < arguments.length; i++) {
-				final ExpressionResult rex = (ExpressionResult) main.dispatch(arguments[i]);
-				paramDecsFromCall[i] = new CDeclaration(rex.mLrVal.getCType(), "#param" + i); // TODO:
-				// SFO?
-			}
-			calledFuncCFunction = new CFunction(calledFuncCFunction.getResultType(), paramDecsFromCall,
-					calledFuncCFunction.takesVarArgs());
-		}
-
-		// new Procedure()
-		// functionSignaturesThatHaveAFunctionPointer = null;
-		// TODO: use is compatible with instead of equals/set, make the name of the inserted procedure compatible to
-		// isCompatibleWith
-		// TODO: DD 2017-11-23: Could we remove this collection of unknown symbols if we had a complete function symbol
-		// table (perhaps collected in a prerun?)?
-		final ProcedureSignature procSig = new ProcedureSignature(main, calledFuncCFunction);
-		mFunctionSignaturesThatHaveAFunctionPointer.add(procSig);
-
-		// String procName = calledFuncCFunction.functionSignatureAsProcedureName();
-		final String procName = procSig.toString();
-
-		final CFunction cFuncWithFP = addFPParamToCFunction(calledFuncCFunction);
-
-		if (!mProcedures.containsKey(procName)) {
-			addAProcedure(main, loc, null, procName, cFuncWithFP, functionName);
-		}
-
-		final IASTInitializerClause[] newArgs = new IASTInitializerClause[arguments.length + 1];
-		System.arraycopy(arguments, 0, newArgs, 0, arguments.length);
-		newArgs[newArgs.length - 1] = functionName;
-
-		return handleFunctionCallGivenNameAndArguments(main, memoryHandler, structHandler, loc, procName, newArgs,
-				functionName);
-	}
-
-	/**
-	 * takes the contract (we got from CHandler) and translates it into an array of Boogie specifications (this needs to
-	 * be called after the procedure parameters have been added to the symboltable)
-	 *
-	 * @param main
-	 * @param contract
-	 * @param methodName
-	 * @return
-	 */
-	private Specification[] makeBoogieSpecFromACSLContract(final Dispatcher main, final List<ACSLNode> contract,
-			final String methodName, final IASTNode hook) {
-		Specification[] spec;
-		if (contract == null) {
-			spec = new Specification[0];
-		} else {
-			final List<Specification> specList = new ArrayList<>();
-			for (int i = 0; i < contract.size(); i++) {
-				// retranslate ACSL specification needed e.g., in cases
-				// where ids of function parameters differ from is in ACSL
-				// expression
-				final Result retranslateRes = main.dispatch(contract.get(i), hook);
-				assert retranslateRes instanceof ContractResult;
-				final ContractResult resContr = (ContractResult) retranslateRes;
-				specList.addAll(Arrays.asList(resContr.specs));
-			}
-			spec = specList.toArray(new Specification[specList.size()]);
-			for (int i = 0; i < spec.length; i++) {
-				if (spec[i] instanceof ModifiesSpecification) {
-					mModifiedGlobalsIsUserDefined.add(methodName);
-					final ModifiesSpecification ms = (ModifiesSpecification) spec[i];
-					final LinkedHashSet<String> modifiedSet = new LinkedHashSet<>();
-					for (final VariableLHS var : ms.getIdentifiers()) {
-						modifiedSet.add(var.getIdentifier());
-					}
-					mModifiedGlobals.put(methodName, modifiedSet);
-				}
-			}
-
-			main.mCHandler.clearContract(); // take care for behavior and
-											// completeness
-		}
-		return spec;
-	}
-
-	/**
-	 * Take the parameter information from the CDeclaration. Make a Varlist from it. Add the parameters to the
-	 * symboltable. Also update procedureToParamCType member.
-	 *
-	 * @return
-	 */
-	private VarList[] processInParams(final Dispatcher main, final ILocation loc, final CFunction cFun,
-			final String methodName, final IASTNode hook) {
-		final CDeclaration[] paramDecs = cFun.getParameterTypes();
-		final VarList[] in = new VarList[paramDecs.length];
-		for (int i = 0; i < paramDecs.length; ++i) {
-			final CDeclaration paramDec = paramDecs[i];
-
-			final ASTType type;
-			if (paramDec.getType() instanceof CArray) {
-				// arrays are passed as pointers in C -- so we pass a Pointer in Boogie
-				type = main.mTypeHandler.constructPointerType(loc);
-			} else {
-				type = main.mTypeHandler.cType2AstType(loc, paramDec.getType().getUnderlyingType());
-			}
-
-			final String paramId = main.mNameHandler.getInParamIdentifier(paramDec.getName(), paramDec.getType());
-			in[i] = new VarList(loc, new String[] { paramId }, type);
-			main.mCHandler.getSymbolTable().storeCSymbol(hook, paramDec.getName(),
-					new SymbolTableValue(paramId, null, paramDec, false, null, false));
-		}
-		updateCFunction(methodName, null, paramDecs, null, false);
-		return in;
-	}
-
-	/**
-	 * Creates local variables for in parameters.
-	 *
-	 * @param main
-	 *            a reference to the main dispatcher.
-	 * @param loc
-	 *            the location
-	 * @param decl
-	 *            the declaration list to append to.
-	 * @param stmt
-	 *            the statement list to append to.
-	 * @param parent
-	 */
-	private void handleFunctionsInParams(final Dispatcher main, final ILocation loc, final MemoryHandler memoryHandler,
-			final ArrayList<Declaration> decl, final ArrayList<Statement> stmt, final IASTFunctionDefinition parent) {
-		final VarList[] varListArray = mCurrentProcedure.getInParams();
-		IASTNode[] paramDecs;
-		if (varListArray.length == 0) {
-			/*
-			 * In C it is possible to write func(void) { ... } This results in the empty name. (alex: what is an empty
-			 * name??)
-			 */
-			if (parent.getDeclarator() instanceof IASTStandardFunctionDeclarator) {
-				assert ((IASTStandardFunctionDeclarator) parent.getDeclarator()).getParameters().length == 0
-						|| ((IASTStandardFunctionDeclarator) parent.getDeclarator()).getParameters().length == 1 && ""
-								.equals(((IASTStandardFunctionDeclarator) parent.getDeclarator()).getParameters()[0]
-										.getDeclarator().getName().toString());
-
-			}
-			paramDecs = new IASTParameterDeclaration[0];
-		} else {
-			if (parent.getDeclarator() instanceof IASTStandardFunctionDeclarator) {
-				paramDecs = ((IASTStandardFunctionDeclarator) parent.getDeclarator()).getParameters();
-			} else if (parent.getDeclarator() instanceof ICASTKnRFunctionDeclarator) {
-				paramDecs = ((ICASTKnRFunctionDeclarator) parent.getDeclarator()).getParameterDeclarations();
-			} else {
-				paramDecs = null;
-				assert false : "are we missing a type of function declarator??";
-			}
-		}
-
-		assert varListArray.length == paramDecs.length;
-		for (int i = 0; i < paramDecs.length; ++i) {
-			final VarList varList = varListArray[i];
-			// final IASTParameterDeclaration paramDec = paramDecs[i];
-			final IASTNode paramDec = paramDecs[i];
-			for (final String bId : varList.getIdentifiers()) {
-				final String cId = main.mCHandler.getSymbolTable().getCIdForBoogieId(bId);
-
-				ASTType type = varList.getType();
-				final CType cvar = main.mCHandler.getSymbolTable().findCSymbol(parent, cId).getCVariable();
-
-				// onHeap case for a function parameter means the parameter is
-				// addressoffed in the function body
-				boolean isOnHeap = false;
-				if (main instanceof MainDispatcher) {
-					isOnHeap = ((MainDispatcher) main).getVariablesForHeap().contains(paramDec);
-				}
-
-				// Copy of inparam that is writeable
-				final String auxInvar = main.mNameHandler.getUniqueIdentifier(parent, cId, 0, isOnHeap, cvar);
-
-				if (isOnHeap || cvar instanceof CArray) {
-					type = main.mTypeHandler.constructPointerType(loc);
-					((CHandler) main.mCHandler).addBoogieIdsOfHeapVars(auxInvar);
-				}
-				final VarList var = new VarList(loc, new String[] { auxInvar }, type);
-				final VariableDeclaration inVarDecl =
-						new VariableDeclaration(loc, new Attribute[0], new VarList[] { var });
-
-				final VariableLHS tempLHS = new VariableLHS(loc, auxInvar);
-				final IdentifierExpression rhsId = new IdentifierExpression(loc, bId);
-
-				final ILocation igLoc = LocationFactory.createIgnoreLocation(loc);
-				if (isOnHeap && !(cvar instanceof CArray)) {
-					// we treat an array argument as a pointer -- thus no onHeap treatment here
-					final LocalLValue llv = new LocalLValue(tempLHS, cvar, null);
-					// malloc
-					memoryHandler.addVariableToBeFreed(main, new LocalLValueILocationPair(llv, igLoc));
-					// dereference
-					final HeapLValue hlv = new HeapLValue(llv.getValue(), cvar, null);
-
-					// convention: if a variable is put on heap or not, its ctype stays the same
-					final ExpressionResult assign = ((CHandler) main.mCHandler).makeAssignment(main, igLoc, stmt, hlv,
-							new RValue(rhsId, cvar), new ArrayList<Declaration>(),
-							new LinkedHashMap<VariableDeclaration, ILocation>(), new ArrayList<Overapprox>(), parent);
-					stmt.add(memoryHandler.getMallocCall(llv, igLoc));
-					stmt.addAll(assign.mStmt);
-				} else {
-					stmt.add(
-							new AssignmentStatement(igLoc, new LeftHandSide[] { tempLHS }, new Expression[] { rhsId }));
-				}
-				assert main.mCHandler.getSymbolTable().containsCSymbol(parent, cId);
-				// Overwrite the information in the symbolTable for cId, s.t. it
-				// points to the locally declared variable.
-				main.mCHandler.getSymbolTable().storeCSymbol(parent, cId,
-						new SymbolTableValue(auxInvar, inVarDecl, new CDeclaration(cvar, cId), false, paramDec, false));
-			}
-		}
-	}
-
-	/**
-	 * Update the map procedureToCFunctionType according to the given arguments If a parameter is null, the
-	 * corresponding value will not be changed. (for takesVarArgs, use "false" to change nothing).
-	 */
-	private void updateCFunction(final String methodName, final CType returnType, final CDeclaration[] allParamDecs,
-			final CDeclaration oneParamDec, final boolean takesVarArgs) {
-		final CFunction oldCFunction = mProcedureToCFunctionType.get(methodName);
-
-		final CType oldRetType = oldCFunction == null ? null : oldCFunction.getResultType();
-		final CDeclaration[] oldInParams =
-				oldCFunction == null ? new CDeclaration[0] : oldCFunction.getParameterTypes();
-		final boolean oldTakesVarArgs = oldCFunction == null ? false : oldCFunction.takesVarArgs();
-
-		CType newRetType = oldRetType;
-		CDeclaration[] newInParams = oldInParams;
-		final boolean newTakesVarArgs = oldTakesVarArgs || takesVarArgs;
-
-		if (allParamDecs != null) { // set a new parameter list
-			assert oneParamDec == null;
-			newInParams = allParamDecs;
-		} else if (oneParamDec != null) { // add a parameter to the list
-			assert allParamDecs == null;
-
-			final ArrayList<CDeclaration> ips = new ArrayList<>(Arrays.asList(oldInParams));
-			ips.add(oneParamDec);
-			newInParams = ips.toArray(new CDeclaration[ips.size()]);
-		}
-		if (returnType != null) {
-			newRetType = returnType;
-		}
-
-		mProcedureToCFunctionType.put(methodName, new CFunction(newRetType, newInParams, newTakesVarArgs));
-	}
-
-	/**
-	 * Add a procedure to procedures according to a given CFunction. I.e. do a procedure declaration.
-	 */
-	private void addAProcedure(final Dispatcher main, final ILocation loc, final List<ACSLNode> contract,
-			final String methodName, final CFunction funcType, IASTNode hook) {
-		// begin new scope for retranslation of ACSL specification
-		main.mCHandler.beginScope();
-
-		final VarList[] in = processInParams(main, loc, funcType, methodName, hook);
-
-		// OUT VARLIST : only one out param in C
-		VarList[] out = new VarList[1];
-
-		final Attribute[] attr = new Attribute[0];
-		final String[] typeParams = new String[0];
-		Specification[] spec = makeBoogieSpecFromACSLContract(main, contract, methodName, hook);
-
-		if (funcType.getResultType() instanceof CPrimitive
-				&& ((CPrimitive) funcType.getResultType()).getType() == CPrimitives.VOID
-				&& !(funcType.getResultType() instanceof CPointer)) {
-			if (mMethodsCalledBeforeDeclared.contains(methodName)) {
-				// this method was assumed to return int -> return int
-				out[0] = new VarList(loc, new String[] { SFO.RES }, new PrimitiveType(loc, SFO.INT));
-			} else {
-				// void, so there are no out vars
-				out = new VarList[0];
-			}
-		} else {
-			// we found a type, so node is type ASTType
-			final ASTType type = main.mTypeHandler.cType2AstType(loc, funcType.getResultType());
-			out[0] = new VarList(loc, new String[] { SFO.RES }, type);
-		}
-		if (!mModifiedGlobals.containsKey(methodName)) {
-			mModifiedGlobals.put(methodName, new LinkedHashSet<String>());
-		}
-		if (!mCallGraph.containsKey(methodName)) {
-			mCallGraph.put(methodName, new LinkedHashSet<String>());
-		}
-
-		Procedure proc = mProcedures.get(methodName);
-		if (proc != null) {
-			// combine the specification from the definition with the one from
-			// the declaration
-			final List<Specification> specFromDef = Arrays.asList(proc.getSpecification());
-			final ArrayList<Specification> newSpecs = new ArrayList<>(Arrays.asList(spec));
-			newSpecs.addAll(specFromDef);
-			spec = newSpecs.toArray(new Specification[newSpecs.size()]);
-			// TODO something else to take over for a declaration after the
-			// definition?
-		}
-		proc = new Procedure(loc, attr, methodName, typeParams, in, out, spec, null);
-
-		mProcedures.put(methodName, proc);
-		updateCFunction(methodName, funcType.getResultType(), null, null, funcType.takesVarArgs());
-		// end scope for retranslation of ACSL specification
-		main.mCHandler.endScope();
-	}
-
-	/**
-	 * Adds searchString to modifiedGlobals iff searchString is a global variable and the user has not defined a
-	 * modifies clause.
-	 *
-	 * @param main
-	 *            a reference to the main dispatcher.
-	 *
-	 * @param searchString
-	 *            = boogieVarName!
-	 * @param errLoc
-	 *            the location for possible errors!
-	 */
-	public void checkIfModifiedGlobal(final FlatSymbolTable symbTab, final String searchString, final ILocation errLoc,
-			final IASTNode hook) {
-		String cName;
-		if (!symbTab.containsBoogieSymbol(searchString)) {
-			// temp variable!
-			return;
-		}
-		cName = symbTab.getCIdForBoogieId(searchString);
-		final String cId = mCurrentProcedure.getIdentifier();
-		final SymbolTableValue stValue = symbTab.findCSymbol(hook, cName);
-		final CType cvar = stValue.getCVariable();
-		if (cvar != null && stValue.getCDecl().isStatic()) {
-			mModifiedGlobals.get(cId).add(searchString);
-			return;
-		}
-		if (mModifiedGlobalsIsUserDefined.contains(cId)) {
-			return;
-		}
-		final boolean isLocal;
-		if (searchString.equals(SFO.RES)) {
-			// this variable is reserved for the return variable and
-			// therefore local!
-			isLocal = true;
-		} else {
-			isLocal = !symbTab.findCSymbol(hook, cName).isBoogieGlobalVar();
-		}
-		if (!isLocal) {
-			// the variable is not local but could be a formal parameter
-			if (!searchString.startsWith(SFO.IN_PARAM)) {
-				// variable is global!
-				mModifiedGlobals.get(cId).add(searchString);
-			} else {
-				assert false;
-			}
-		}
-	}
-
-	/**
-	 * Checks, whether all procedures that are being called in C, were eventually declared within the C program.
-	 *
-	 * @return null if all called procedures were declared, otherwise the identifier of one procedure that was called
-	 *         but not declared.
-	 */
-	private String isEveryCalledProcedureDeclared() {
-		for (final String s : mMethodsCalledBeforeDeclared) {
-			if (!mProcedures.containsKey(s)) {
-				return s;
-			}
-		}
-		return null;
-	}
-
-	void beginUltimateInitOrStart(final Dispatcher main, final ILocation loc, final String startOrInit) {
-		main.mCHandler.beginScope();
-		mCallGraph.put(startOrInit, new LinkedHashSet<String>());
-		mCurrentProcedure = new Procedure(loc, new Attribute[0], startOrInit, new String[0], new VarList[0],
-				new VarList[0], new Specification[0], null);
-		mProcedures.put(startOrInit, mCurrentProcedure);
-		mModifiedGlobals.put(mCurrentProcedure.getIdentifier(), new LinkedHashSet<String>());
-	}
-
-	void endUltimateInitOrStart(final Dispatcher main, final Procedure initDecl, final String startOrInit) {
-		mProcedures.put(startOrInit, initDecl);
-		main.mCHandler.endScope();
-	}
-
-	private static CFunction addFPParamToCFunction(final CFunction calledFuncCFunction) {
-		final CDeclaration[] newCDecs = new CDeclaration[calledFuncCFunction.getParameterTypes().length + 1];
-		for (int i = 0; i < newCDecs.length - 1; i++) {
-			newCDecs[i] = calledFuncCFunction.getParameterTypes()[i];
-		}
-		// FIXME string to SFO..?
-		newCDecs[newCDecs.length - 1] = new CDeclaration(new CPointer(new CPrimitive(CPrimitives.VOID)), "#fp");
-
-		final CFunction cFuncWithFP = new CFunction(calledFuncCFunction.getResultType(), newCDecs, false);
-		return cFuncWithFP;
-	}
-
-	public Result makeTheFunctionCallItself(final Dispatcher main, final ILocation loc, final String methodName,
-			final List<Statement> stmt, final List<Declaration> decl, final Map<VariableDeclaration, ILocation> auxVars,
-			final List<Overapprox> overappr, final List<Expression> args) {
-		Expression expr = null;
-		Statement call;
-		if (mProcedures.containsKey(methodName)) {
-			final VarList[] type = mProcedures.get(methodName).getOutParams();
-			if (type.length == 0) { // void
-				// C has only one return statement -> no need for forall
-				call = new CallStatement(loc, false, new VariableLHS[0], methodName,
-						args.toArray(new Expression[args.size()]));
-			} else if (type.length == 1) { // one return value
-				final String tmpId = main.mNameHandler.getTempVarUID(SFO.AUXVAR.RETURNED, null);
-				expr = new IdentifierExpression(loc, tmpId);
-				final VariableDeclaration tmpVar = SFO.getTempVarVariableDeclaration(tmpId, type[0].getType(), loc);
-				auxVars.put(tmpVar, loc);
-				decl.add(tmpVar);
-				final VariableLHS tmpLhs = new VariableLHS(loc, tmpId);
-				call = new CallStatement(loc, false, new VariableLHS[] { tmpLhs }, methodName,
-						args.toArray(new Expression[args.size()]));
-			} else { // unsupported!
-				// String msg = "Cannot handle multiple out params! "
-				// + loc.toString();
-				// throw new IncorrectSyntaxException(loc, msg);
-				return null; // FIXME ..
-			}
-		} else {
-			mMethodsCalledBeforeDeclared.add(methodName);
-			final String longDescription = "Return value of method '" + methodName
-					+ "' unknown! Methods should be declared, before they are used! Return value assumed to be int ...";
-			main.warn(loc, longDescription);
-			final String ident = main.mNameHandler.getTempVarUID(SFO.AUXVAR.RETURNED, null);
-			expr = new IdentifierExpression(loc, ident);
-
-			// we don't know the CType of the returned value
-			// we we INT
-			final CPrimitive cPrimitive = new CPrimitive(CPrimitives.INT);
-			final VarList tempVar =
-					new VarList(loc, new String[] { ident }, main.mTypeHandler.cType2AstType(loc, cPrimitive));
-			final VariableDeclaration tmpVar =
-					new VariableDeclaration(loc, new Attribute[0], new VarList[] { tempVar });
-			auxVars.put(tmpVar, loc);
-			decl.add(tmpVar);
-			final VariableLHS lhs = new VariableLHS(loc, ident);
-			call = new CallStatement(loc, false, new VariableLHS[] { lhs }, methodName,
-					args.toArray(new Expression[args.size()]));
-		}
-		stmt.add(call);
-		final CType returnCType = mMethodsCalledBeforeDeclared.contains(methodName) ? new CPrimitive(CPrimitives.INT)
-				: mProcedureToCFunctionType.get(methodName).getResultType().getUnderlyingType();
-		mExpressionTranslation.addAssumeValueInRangeStatements(loc, expr, returnCType, stmt);
-		assert CHandler.isAuxVarMapComplete(main.mNameHandler, decl, auxVars);
-		return new ExpressionResult(stmt, new RValue(expr, returnCType), decl, auxVars, overappr);
-	}
-
-	/**
-	 * Checks a VarList for a specific pattern, that represents "void".
-	 *
-	 * @param in
-	 *            the methods in-parameter list.
-	 * @return true iff in represents void.
-	 */
-	private static final boolean isInParamVoid(final VarList[] in) {
-		if (in.length > 0 && in[0] == null) {
-			throw new IllegalArgumentException("In-param cannot be null!");
-		}
-		// convention (necessary probably only because of here):
-		// typeHandler.ctype2boogietype yields "null" for
-		// CPrimitive(PRIMITIVE.VOID)
-		return in.length == 1 && in[0].getType() == null;
-	}
-
-	/**
-	 * Getter for modified globals. Returns an unmodifiable map -- if you want to add something to the map, use the
-	 * addModifiedGlobal(..) method
-	 */
-	public Map<String, LinkedHashSet<String>> getModifiedGlobals() {
-		return Collections.unmodifiableMap(mModifiedGlobals);
-	}
-
-	public void addModifiedGlobal(final String procedureName, final String globVarName) {
-		LinkedHashSet<String> set = mModifiedGlobals.get(procedureName);
-		if (set == null) {
-			set = new LinkedHashSet<>();
-			mModifiedGlobals.put(procedureName, set);
-		}
-		set.add(globVarName);
-	}
-
-	/**
-	 * Introduces an empty entry for a procedure in mModifiedGlobals.
-	 *
-	 * @param procedureName
-	 */
-	public void addModifiedGlobalEntry(final String procedureName) {
-		LinkedHashSet<String> set = mModifiedGlobals.get(procedureName);
-		if (set == null) {
-			set = new LinkedHashSet<>();
-			mModifiedGlobals.put(procedureName, set);
-		}
-	}
-
-	/**
-	 * @return procedures.
-	 */
-	public Map<String, Procedure> getProcedures() {
-		return mProcedures;
-	}
-
-	/**
-	 * @return the identifier of the current procedure.
-	 */
-	public String getCurrentProcedureID() {
-		if (mCurrentProcedure == null) {
-			return null;
-		}
-		return mCurrentProcedure.getIdentifier();
-	}
-
-	public void addMemoryModelDeclarations(final MemoryModelDeclarations... mmdecls) {
-
-		final String currentProcId = mCurrentProcedure.getIdentifier();
-		Set<String> str = mCallGraph.get(currentProcId);
-		if (str == null) {
-			str = new LinkedHashSet<>();
-			mCallGraph.put(currentProcId, str);
-		}
-		for (final MemoryModelDeclarations mmdecl : mmdecls) {
-			str.add(mmdecl.getName());
-		}
-	}
-
-	public boolean noCurrentProcedure() {
-		return mCurrentProcedure == null;
-	}
-
-	public void addCallGraphEdge(final String source, final String target) {
-		Set<String> set = mCallGraph.get(source);
-		if (set == null) {
-			set = new LinkedHashSet<>();
-			mCallGraph.put(source, set);
-		}
-		set.add(target);
-	}
-
-	public void addCallGraphNode(final String node) {
-		Set<String> set = mCallGraph.get(node);
-		if (set == null) {
-			set = new LinkedHashSet<>();
-			mCallGraph.put(node, set);
-		}
-	}
-
-	public CFunction getCFunctionType(final String function) {
-		return mProcedureToCFunctionType.get(function);
-	}
-
-	public Set<ProcedureSignature> getFunctionsSignaturesWithFunctionPointers() {
-		return Collections.unmodifiableSet(mFunctionSignaturesThatHaveAFunctionPointer);
-	}
-
-	/**
-	 *
-	 * @author Daniel Dietsch (dietsch@informatik.uni-freiburg.de)
-	 *
-	 */
-	private static final class ASTTypeComparisonVisitor extends GeneratedBoogieAstVisitor {
-
-		private ASTType mOther;
-		private boolean mResult;
-		private boolean mIsFinished;
-
-		public boolean isSimilar(final ASTType one, final ASTType other) {
-			if (!isNonNull(one, other)) {
-				return compareNull(one, other);
-			}
-			mOther = other;
-			mIsFinished = false;
-			mResult = true;
-			one.accept(this);
-			return mResult;
-		}
-
-		public boolean isSimilar(final VarList one, final VarList other) {
-			if (!isNonNull(one, other)) {
-				return compareNull(one, other);
-			}
-
-			if (one.getWhereClause() != null || other.getWhereClause() != null) {
-				throw new UnsupportedOperationException("Not yet implemented: isSimilar for where clauses");
-			}
-			return isSimilar(one.getType(), other.getType());
-		}
-
-		@Override
-		public boolean visit(final ArrayType node) {
-			if (mIsFinished) {
-				return false;
-			}
-			if (!(mOther instanceof ArrayType)) {
-				return finishFalse();
-			}
-
-			final ArrayType other = (ArrayType) mOther;
-			final ASTType[] oneIdxTypes = node.getIndexTypes();
-			final ASTType[] otherIdxTypes = other.getIndexTypes();
-			final ASTType oneValueType = node.getValueType();
-			final ASTType otherValueType = other.getValueType();
-
-			// check null
-			if (!isNonNull(oneIdxTypes, otherIdxTypes)) {
-				if (isNonNull(oneValueType, otherValueType)) {
-					updateResult(compareNull(oneIdxTypes, otherIdxTypes) && compareNull(oneValueType, otherValueType));
-				} else {
-					updateResult(false);
-				}
-				mIsFinished = true;
-				return false;
-			}
-
-			// check index types
-			if (visit(oneIdxTypes, otherIdxTypes)) {
-				mOther = otherValueType;
-				oneValueType.accept(this);
-				if (mIsFinished) {
-					return false;
-				}
-			}
-
-			mOther = other;
-			return false;
-		}
-
-		@Override
-		public boolean visit(final NamedType node) {
-			if (mIsFinished) {
-				return false;
-			}
-			if (!(mOther instanceof NamedType)) {
-				return finishFalse();
-			}
-			final NamedType other = (NamedType) mOther;
-			if (!Objects.equals(node.getName(), other.getName())) {
-				return finishFalse();
-			}
-
-			final ASTType[] oneArgs = node.getTypeArgs();
-			final ASTType[] otherArgs = other.getTypeArgs();
-			visit(oneArgs, otherArgs);
-			return false;
-		}
-
-		@Override
-		public boolean visit(final PrimitiveType node) {
-			if (mIsFinished) {
-				return false;
-			}
-			if (!(mOther instanceof PrimitiveType)) {
-				return finishFalse();
-			}
-			final PrimitiveType other = (PrimitiveType) mOther;
-			updateResult(Objects.equals(node.getName(), other.getName()));
-			return false;
-		}
-
-		@Override
-		public boolean visit(final StructType node) {
-			if (mIsFinished) {
-				return false;
-			}
-			if (!(mOther instanceof StructType)) {
-				return finishFalse();
-			}
-
-			final StructType other = (StructType) mOther;
-
-			final VarList[] oneFields = node.getFields();
-			final VarList[] otherFields = other.getFields();
-
-			// check null
-			if (!isNonNull(oneFields, otherFields)) {
-				updateResult(compareNull(oneFields, otherFields));
-				mIsFinished = true;
-				return false;
-			}
-
-			if (oneFields.length != otherFields.length) {
-				return finishFalse();
-			}
-
-			for (int i = 0; i < oneFields.length; ++i) {
-				final VarList oneField = oneFields[i];
-				final VarList otherField = otherFields[i];
-
-				if (oneField.getWhereClause() != null || otherField.getWhereClause() != null) {
-					throw new UnsupportedOperationException("Not yet implemented: where-clauses for struct nodes");
-				}
-
-				if (!isNonNull(oneField, otherField)) {
-					if (compareNull(oneField, otherField)) {
-						continue;
-					}
-					return finishFalse();
-				}
-
-				final ASTType oneType = oneField.getType();
-				final ASTType otherType = otherField.getType();
-				if (!isNonNull(oneType, otherType)) {
-					if (compareNull(oneType, otherType)) {
-						continue;
-					}
-					return finishFalse();
-				}
-
-				mOther = otherType;
-				oneType.accept(this);
-				if (mIsFinished) {
-					return false;
-				}
-			}
-			mOther = other;
-
-			return false;
-		}
-
-		private boolean visit(final ASTType[] oneTypes, final ASTType[] otherTypes) {
-			if (oneTypes.length != otherTypes.length) {
-				return finishFalse();
-			}
-			final ASTType other = mOther;
-
-			for (int i = 0; i < oneTypes.length; ++i) {
-				final ASTType oneType = oneTypes[i];
-				final ASTType otherType = otherTypes[i];
-				if (!isNonNull(oneType, otherType)) {
-					if (compareNull(oneType, otherType)) {
-						continue;
-					}
-					return finishFalse();
-				}
-
-				mOther = otherType;
-				oneType.accept(this);
-				if (mIsFinished) {
-					return false;
-				}
-			}
-			mOther = other;
-			return true;
-		}
-
-		private boolean finishFalse() {
-			mResult = false;
-			mIsFinished = true;
-			return false;
-		}
-
-		private void updateResult(final boolean value) {
-			mResult = mResult && value;
-			if (mResult == false) {
-				mIsFinished = true;
-			}
-		}
-
-		private static boolean isNonNull(final Object one, final Object other) {
-			return one != null && other != null;
-		}
-
-		private static boolean compareNull(final Object one, final Object other) {
-			if (one == null && other == null) {
-				return true;
-			}
-			if (one == null) {
-				return false;
-			}
-			if (other == null) {
-				return false;
-			}
-			throw new IllegalArgumentException("Both arguments are non-null");
-		}
-	}
-}
+/*
+ * Copyright (C) 2013-2015 Alexander Nutz (nutz@informatik.uni-freiburg.de)
+ * Copyright (C) 2013-2015 Daniel Dietsch (dietsch@informatik.uni-freiburg.de)
+ * Copyright (C) 2015 Markus Lindenmann (lindenmm@informatik.uni-freiburg.de)
+ * Copyright (C) 2012-2015 Matthias Heizmann (heizmann@informatik.uni-freiburg.de)
+ * Copyright (C) 2015 University of Freiburg
+ *
+ * This file is part of the ULTIMATE CACSL2BoogieTranslator plug-in.
+ *
+ * The ULTIMATE CACSL2BoogieTranslator plug-in is free software: you can redistribute it and/or modify
+ * it under the terms of the GNU Lesser General Public License as published
+ * by the Free Software Foundation, either version 3 of the License, or
+ * (at your option) any later version.
+ *
+ * The ULTIMATE CACSL2BoogieTranslator plug-in is distributed in the hope that it will be useful,
+ * but WITHOUT ANY WARRANTY; without even the implied warranty of
+ * MERCHANTABILITY or FITNESS FOR A PARTICULAR PURPOSE.  See the
+ * GNU Lesser General Public License for more details.
+ *
+ * You should have received a copy of the GNU Lesser General Public License
+ * along with the ULTIMATE CACSL2BoogieTranslator plug-in. If not, see <http://www.gnu.org/licenses/>.
+ *
+ * Additional permission under GNU GPL version 3 section 7:
+ * If you modify the ULTIMATE CACSL2BoogieTranslator plug-in, or any covered work, by linking
+ * or combining it with Eclipse RCP (or a modified version of Eclipse RCP),
+ * containing parts covered by the terms of the Eclipse Public License, the
+ * licensors of the ULTIMATE CACSL2BoogieTranslator plug-in grant you additional permission
+ * to convey the resulting work.
+ */
+package de.uni_freiburg.informatik.ultimate.cdt.translation.implementation.base.chandler;
+
+import java.util.ArrayList;
+import java.util.Arrays;
+import java.util.Collection;
+import java.util.Collections;
+import java.util.LinkedHashMap;
+import java.util.LinkedHashSet;
+import java.util.LinkedList;
+import java.util.List;
+import java.util.Map;
+import java.util.Map.Entry;
+import java.util.Objects;
+import java.util.Queue;
+import java.util.Set;
+
+import org.eclipse.cdt.core.dom.ast.IASTExpression;
+import org.eclipse.cdt.core.dom.ast.IASTFunctionDefinition;
+import org.eclipse.cdt.core.dom.ast.IASTIdExpression;
+import org.eclipse.cdt.core.dom.ast.IASTInitializerClause;
+import org.eclipse.cdt.core.dom.ast.IASTNode;
+import org.eclipse.cdt.core.dom.ast.IASTParameterDeclaration;
+import org.eclipse.cdt.core.dom.ast.IASTReturnStatement;
+import org.eclipse.cdt.core.dom.ast.IASTStandardFunctionDeclarator;
+import org.eclipse.cdt.core.dom.ast.gnu.c.ICASTKnRFunctionDeclarator;
+
+import de.uni_freiburg.informatik.ultimate.boogie.ExpressionFactory;
+import de.uni_freiburg.informatik.ultimate.boogie.ast.ASTType;
+import de.uni_freiburg.informatik.ultimate.boogie.ast.ArrayType;
+import de.uni_freiburg.informatik.ultimate.boogie.ast.AssignmentStatement;
+import de.uni_freiburg.informatik.ultimate.boogie.ast.Attribute;
+import de.uni_freiburg.informatik.ultimate.boogie.ast.BinaryExpression.Operator;
+import de.uni_freiburg.informatik.ultimate.boogie.ast.Body;
+import de.uni_freiburg.informatik.ultimate.boogie.ast.CallStatement;
+import de.uni_freiburg.informatik.ultimate.boogie.ast.Declaration;
+import de.uni_freiburg.informatik.ultimate.boogie.ast.EnsuresSpecification;
+import de.uni_freiburg.informatik.ultimate.boogie.ast.Expression;
+import de.uni_freiburg.informatik.ultimate.boogie.ast.GeneratedBoogieAstVisitor;
+import de.uni_freiburg.informatik.ultimate.boogie.ast.HavocStatement;
+import de.uni_freiburg.informatik.ultimate.boogie.ast.IdentifierExpression;
+import de.uni_freiburg.informatik.ultimate.boogie.ast.IntegerLiteral;
+import de.uni_freiburg.informatik.ultimate.boogie.ast.LeftHandSide;
+import de.uni_freiburg.informatik.ultimate.boogie.ast.ModifiesSpecification;
+import de.uni_freiburg.informatik.ultimate.boogie.ast.NamedType;
+import de.uni_freiburg.informatik.ultimate.boogie.ast.PrimitiveType;
+import de.uni_freiburg.informatik.ultimate.boogie.ast.Procedure;
+import de.uni_freiburg.informatik.ultimate.boogie.ast.ReturnStatement;
+import de.uni_freiburg.informatik.ultimate.boogie.ast.Specification;
+import de.uni_freiburg.informatik.ultimate.boogie.ast.Statement;
+import de.uni_freiburg.informatik.ultimate.boogie.ast.StructType;
+import de.uni_freiburg.informatik.ultimate.boogie.ast.UnaryExpression;
+import de.uni_freiburg.informatik.ultimate.boogie.ast.VarList;
+import de.uni_freiburg.informatik.ultimate.boogie.ast.VariableDeclaration;
+import de.uni_freiburg.informatik.ultimate.boogie.ast.VariableLHS;
+import de.uni_freiburg.informatik.ultimate.boogie.output.BoogiePrettyPrinter;
+import de.uni_freiburg.informatik.ultimate.cdt.translation.implementation.CACSLLocation;
+import de.uni_freiburg.informatik.ultimate.cdt.translation.implementation.FlatSymbolTable;
+import de.uni_freiburg.informatik.ultimate.cdt.translation.implementation.LocationFactory;
+import de.uni_freiburg.informatik.ultimate.cdt.translation.implementation.base.CHandler;
+import de.uni_freiburg.informatik.ultimate.cdt.translation.implementation.base.CTranslationUtil;
+import de.uni_freiburg.informatik.ultimate.cdt.translation.implementation.base.MainDispatcher;
+import de.uni_freiburg.informatik.ultimate.cdt.translation.implementation.base.PRDispatcher;
+import de.uni_freiburg.informatik.ultimate.cdt.translation.implementation.base.TypeHandler;
+import de.uni_freiburg.informatik.ultimate.cdt.translation.implementation.base.chandler.MemoryHandler.MemoryModelDeclarations;
+import de.uni_freiburg.informatik.ultimate.cdt.translation.implementation.base.expressiontranslation.ExpressionTranslation;
+import de.uni_freiburg.informatik.ultimate.cdt.translation.implementation.container.SymbolTableValue;
+import de.uni_freiburg.informatik.ultimate.cdt.translation.implementation.container.c.CArray;
+import de.uni_freiburg.informatik.ultimate.cdt.translation.implementation.container.c.CEnum;
+import de.uni_freiburg.informatik.ultimate.cdt.translation.implementation.container.c.CFunction;
+import de.uni_freiburg.informatik.ultimate.cdt.translation.implementation.container.c.CPointer;
+import de.uni_freiburg.informatik.ultimate.cdt.translation.implementation.container.c.CPrimitive;
+import de.uni_freiburg.informatik.ultimate.cdt.translation.implementation.container.c.CPrimitive.CPrimitiveCategory;
+import de.uni_freiburg.informatik.ultimate.cdt.translation.implementation.container.c.CPrimitive.CPrimitives;
+import de.uni_freiburg.informatik.ultimate.cdt.translation.implementation.container.c.CType;
+import de.uni_freiburg.informatik.ultimate.cdt.translation.implementation.exception.IncorrectSyntaxException;
+import de.uni_freiburg.informatik.ultimate.cdt.translation.implementation.exception.UndeclaredFunctionException;
+import de.uni_freiburg.informatik.ultimate.cdt.translation.implementation.exception.UnsupportedSyntaxException;
+import de.uni_freiburg.informatik.ultimate.cdt.translation.implementation.result.CDeclaration;
+import de.uni_freiburg.informatik.ultimate.cdt.translation.implementation.result.ContractResult;
+import de.uni_freiburg.informatik.ultimate.cdt.translation.implementation.result.ExpressionResult;
+import de.uni_freiburg.informatik.ultimate.cdt.translation.implementation.result.HeapLValue;
+import de.uni_freiburg.informatik.ultimate.cdt.translation.implementation.result.LocalLValue;
+import de.uni_freiburg.informatik.ultimate.cdt.translation.implementation.result.RValue;
+import de.uni_freiburg.informatik.ultimate.cdt.translation.implementation.result.Result;
+import de.uni_freiburg.informatik.ultimate.cdt.translation.implementation.result.SkipResult;
+import de.uni_freiburg.informatik.ultimate.cdt.translation.implementation.util.SFO;
+import de.uni_freiburg.informatik.ultimate.cdt.translation.implementation.util.TarjanSCC;
+import de.uni_freiburg.informatik.ultimate.cdt.translation.interfaces.Dispatcher;
+import de.uni_freiburg.informatik.ultimate.core.lib.models.annotation.Check;
+import de.uni_freiburg.informatik.ultimate.core.lib.models.annotation.Overapprox;
+import de.uni_freiburg.informatik.ultimate.core.model.models.ILocation;
+import de.uni_freiburg.informatik.ultimate.model.acsl.ACSLNode;
+import de.uni_freiburg.informatik.ultimate.plugins.generator.cacsl2boogietranslator.TranslationMode;
+import de.uni_freiburg.informatik.ultimate.plugins.generator.cacsl2boogietranslator.preferences.CACSLPreferenceInitializer;
+
+/**
+ * Class that handles translation of functions.
+ *
+ * @author Markus Lindenmann
+ * @date 12.10.2012
+ * @author Alexander Nutz
+ */
+public class FunctionHandler {
+
+	/**
+	 * A map from procedure name to procedure declaration.
+	 */
+	private final Map<String, Procedure> mProcedures;
+	/**
+	 * The currently handled procedure.
+	 */
+	private Procedure mCurrentProcedure;
+	/**
+	 * Whether the modified globals is user defined or not. If it is in this set, then it is a modifies clause defined
+	 * by the user.
+	 */
+	private final Set<String> mModifiedGlobalsIsUserDefined;
+	/**
+	 * A map from method name to all called methods of the specified one.
+	 */
+	private final Map<String, Set<String>> mCallGraph;
+	// /**
+	// * Whether the current procedure is declared to return void.
+	// */
+	// private boolean mCurrentProcedureIsVoid;
+	/**
+	 * Modified global variables of the current function.
+	 */
+	private final Map<String, LinkedHashSet<String>> mModifiedGlobals;
+	/**
+	 * Methods that have been called before they were declared. These methods need a special treatment, as they are
+	 * assumed to be returning int!
+	 */
+	private final Set<String> mMethodsCalledBeforeDeclared;
+
+	private final Map<String, CFunction> mProcedureToCFunctionType;
+
+	/**
+	 * Herein the function Signatures (as a CFunction) are stored for which a boogie procedure has to be created in the
+	 * postProcessor that deals with the function pointer calls that can happen.
+	 */
+	private final LinkedHashSet<ProcedureSignature> mFunctionSignaturesThatHaveAFunctionPointer;
+
+	private final ExpressionTranslation mExpressionTranslation;
+
+	/**
+	 * Constructor.
+	 *
+	 * @param expressionTranslation
+	 * @param typeSizeComputer
+	 * @param checkMemoryLeakAtEndOfMain
+	 */
+	public FunctionHandler(final ExpressionTranslation expressionTranslation,
+			final TypeSizeAndOffsetComputer typeSizeComputer) {
+		mExpressionTranslation = expressionTranslation;
+		mCallGraph = new LinkedHashMap<>();
+		mModifiedGlobals = new LinkedHashMap<>();
+		mMethodsCalledBeforeDeclared = new LinkedHashSet<>();
+		mProcedures = new LinkedHashMap<>();
+		mProcedureToCFunctionType = new LinkedHashMap<>();
+		mModifiedGlobalsIsUserDefined = new LinkedHashSet<>();
+		mFunctionSignaturesThatHaveAFunctionPointer = new LinkedHashSet<>();
+	}
+
+	/**
+	 * This is called from SimpleDeclaration and handles a C function declaration.
+	 *
+	 * The effects are: - the declaration is stored to FunctionHandler.procedures (which stores all Boogie procedure
+	 * declarations - procedureTo(Return/Param)CType memebers are updated
+	 *
+	 * The returned result is empty (ResultSkip).
+	 *
+	 * @param cDec
+	 *            the CDeclaration of the function that was computed by visit SimpleDeclaration
+	 * @param loc
+	 *            the location of the FunctionDeclarator
+	 */
+	public Result handleFunctionDeclarator(final Dispatcher main, final ILocation loc, final List<ACSLNode> contract,
+			final CDeclaration cDec, final IASTNode hook) {
+		final String methodName = cDec.getName();
+		final CFunction funcType = (CFunction) cDec.getType();
+
+		addAProcedure(main, loc, contract, methodName, funcType, hook);
+
+		return new SkipResult();
+	}
+
+	/**
+	 * Handles translation of IASTFunctionDefinition.
+	 *
+	 * Note that a C function definition may have an ACSL specification while a Boogie procedure implementation does not
+	 * have a specification (right?). Therefore we have to add any ACSL specs to the procedures member where the
+	 * (Boogie) function declarations are stored.
+	 *
+	 * The Result contains the Boogie procedure implementation.
+	 *
+	 * @param main
+	 *            a reference to the main dispatcher.
+	 * @param node
+	 *            the node to translate.
+	 * @param contract
+	 * @return the translation result.
+	 */
+	public Result handleFunctionDefinition(final Dispatcher main, final MemoryHandler memoryHandler,
+			final IASTFunctionDefinition node, final CDeclaration cDec, final List<ACSLNode> contract) {
+		main.mCHandler.beginScope();
+
+		final ILocation loc = main.getLocationFactory().createCLocation(node);
+		final String methodName = cDec.getName();
+		final CType returnCType = ((CFunction) cDec.getType()).getResultType();
+		final boolean returnTypeIsVoid =
+				returnCType instanceof CPrimitive && ((CPrimitive) returnCType).getType() == CPrimitives.VOID;
+
+		updateCFunction(methodName, returnCType, null, null, false);
+
+		VarList[] in = processInParams(main, loc, (CFunction) cDec.getType(), methodName, node);
+
+		// There is only one return parameter in C, so this array always has size 1.
+		VarList[] out = new VarList[1];
+		final ASTType type = main.mTypeHandler.cType2AstType(loc, returnCType);
+
+		if (returnTypeIsVoid) {
+			// void, so there are no out vars
+			out = new VarList[0];
+		} else if (mMethodsCalledBeforeDeclared.contains(methodName)) {
+			// defaulting to int, when a method is called that is only declared later
+			final CPrimitive cPrimitive = new CPrimitive(CPrimitives.INT);
+			out[0] = new VarList(loc, new String[] { SFO.RES }, main.mTypeHandler.cType2AstType(loc, cPrimitive));
+		} else {
+			// "normal case"
+			assert type != null;
+			out[0] = new VarList(loc, new String[] { SFO.RES }, type);
+		}
+		Specification[] spec = makeBoogieSpecFromACSLContract(main, contract, methodName, node);
+
+		Procedure proc = mProcedures.get(methodName);
+		if (proc == null) {
+			final Attribute[] attr = new Attribute[0];
+			final String[] typeParams = new String[0];
+			if (isInParamVoid(in)) {
+				// in parameter is "void"
+				in = new VarList[0];
+			}
+			proc = new Procedure(loc, attr, methodName, typeParams, in, out, spec, null);
+			if (mProcedures.containsKey(methodName)) {
+				final String msg =
+						"Duplicated method identifier: " + methodName + ". C does not support function overloading!";
+				throw new IncorrectSyntaxException(loc, msg);
+			}
+			mProcedures.put(methodName, proc);
+		} else {
+			// check declaration against its implementation
+			VarList[] declIn = proc.getInParams();
+			boolean checkInParams = true;
+			if (in.length != proc.getInParams().length || out.length != proc.getOutParams().length
+					|| isInParamVoid(proc.getInParams())) {
+				if (proc.getInParams().length == 0) {
+					// the implementation can have 0 to n in parameters!
+					// do not check, but use the in params of the implementation
+					// as we will take the ones of the implementation anyway
+					checkInParams = false;
+					declIn = in;
+				} else if (isInParamVoid(proc.getInParams()) && (in.length == 0 || isInParamVoid(in))) {
+					declIn = new VarList[0];
+					in = new VarList[0];
+					checkInParams = false;
+				} else {
+					final String msg = "Implementation does not match declaration!";
+					throw new IncorrectSyntaxException(loc, msg);
+				}
+			}
+
+			if (checkInParams) {
+				final ASTTypeComparisonVisitor comparer = new ASTTypeComparisonVisitor();
+
+				for (int i = 0; i < in.length; i++) {
+					final boolean isSimilar = comparer.isSimilar(in[i], proc.getInParams()[i]);
+					if (!isSimilar) {
+						final String msg = "Implementation does not match declaration! "
+								+ "Type missmatch on in-parameters! " + in.length + " arguments, "
+								+ proc.getInParams().length + " parameters, " + "first missmatch at position " + i
+								+ ", " + "argument type " + BoogiePrettyPrinter.print(in[i].getType()) + ", param type "
+								+ BoogiePrettyPrinter.print(proc.getInParams()[i]);
+						throw new IncorrectSyntaxException(loc, msg);
+					}
+				}
+			}
+
+			// combine the specification from the definition with the one from
+			// the declaration
+			final List<Specification> specFromDec = Arrays.asList(proc.getSpecification());
+			final ArrayList<Specification> newSpecs = new ArrayList<>(Arrays.asList(spec));
+			newSpecs.addAll(specFromDec);
+			spec = newSpecs.toArray(new Specification[newSpecs.size()]);
+
+			proc = new Procedure(proc.getLocation(), proc.getAttributes(), proc.getIdentifier(), proc.getTypeParams(),
+					declIn, proc.getOutParams(), spec, null);
+			mProcedures.put(methodName, proc);
+		}
+		final Procedure declWithCorrectlyNamedInParams = new Procedure(proc.getLocation(), proc.getAttributes(),
+				proc.getIdentifier(), proc.getTypeParams(), in, proc.getOutParams(), proc.getSpecification(), null);
+		mCurrentProcedure = declWithCorrectlyNamedInParams;
+		// mCurrentProcedureIsVoid = returnTypeIsVoid;
+		final String procId = mCurrentProcedure.getIdentifier();
+
+		addModifiedGlobalEntry(procId);
+		addCallGraphNode(procId);
+
+		/*
+		 * The structure is as follows: 1) Preprocessing of the method body: - add new variables for parameters - havoc
+		 * them - etc. 2) dispatch body 3) handle mallocs 4) add statements and declarations to new body
+		 */
+		ArrayList<Statement> stmts = new ArrayList<>();
+		final ArrayList<Declaration> decls = new ArrayList<>();
+		// 1)
+		handleFunctionsInParams(main, loc, memoryHandler, decls, stmts, node);
+		// 2)
+		// Body body = ((Body) main.dispatch(node.getBody()).node);
+		// stmts.addAll(Arrays.asList(body.getBlock()));
+		// for (VariableDeclaration declaration : body.getLocalVars()) {
+		// decls.add(declaration);
+		// }
+		final ExpressionResult cser = (ExpressionResult) main.dispatch(node.getBody());
+		stmts.addAll(cser.mStmt);
+		decls.addAll(cser.mDecl);
+
+		// 3) ,4)
+		stmts = ((CHandler) main.mCHandler).updateStmtsAndDeclsAtScopeEnd(main, decls, stmts, node);
+
+		final Body body = new Body(loc, decls.toArray(new VariableDeclaration[decls.size()]),
+				stmts.toArray(new Statement[stmts.size()]));
+
+		proc = mCurrentProcedure;
+		// Implementation -> Specification always null!
+		final Procedure impl = new Procedure(loc, proc.getAttributes(), methodName, proc.getTypeParams(), in,
+				proc.getOutParams(), null, body);
+		mCurrentProcedure = null;
+		// mCurrentProcedureIsVoid = false;
+		main.mCHandler.endScope();
+		return new Result(impl);
+	}
+
+	/**
+	 * Handles translation of IASTFunctionCallExpression.
+	 *
+	 * @param main
+	 *            a reference to the main dispatcher.
+	 * @param memoryHandler
+	 *            a reference to the memory Handler.
+	 * @param node
+	 *            the node to translate.
+	 * @return the translation result.
+	 */
+	public Result handleFunctionCallExpression(final Dispatcher main, final MemoryHandler memoryHandler,
+			final StructHandler structHandler, final ILocation loc, final IASTExpression functionName,
+			final IASTInitializerClause[] arguments) {
+		if (!(functionName instanceof IASTIdExpression)) {
+			return handleFunctionPointerCall(loc, main, memoryHandler, structHandler, functionName, arguments);
+		}
+
+		final String rawName = ((IASTIdExpression) functionName).getName().toString();
+		
+		// Resolve the function name (might be prefixed by multiparse)
+		final String methodName = main.mCHandler.getSymbolTable().applyMultiparseRenaming(
+				functionName.getContainingFilename(), rawName);
+
+		if (main.mCHandler.getSymbolTable().containsCSymbol(functionName, methodName)) {
+			return handleFunctionPointerCall(loc, main, memoryHandler, structHandler, functionName, arguments);
+		}
+
+		return handleFunctionCallGivenNameAndArguments(main, memoryHandler, structHandler, loc, methodName, arguments,
+				functionName);
+	}
+
+	/**
+	 * Handles translation of return statements.
+	 *
+	 * @param main
+	 *            a reference to the main dispatcher.
+	 * @param node
+	 *            the node to translate.
+	 * @return the translation result.
+	 */
+	public Result handleReturnStatement(final Dispatcher main, final MemoryHandler memoryHandler,
+			final StructHandler structHandler, final IASTReturnStatement node) {
+		final ArrayList<Statement> stmt = new ArrayList<>();
+		final ArrayList<Declaration> decl = new ArrayList<>();
+		final Map<VariableDeclaration, ILocation> auxVars = new LinkedHashMap<>();
+		final ArrayList<Overapprox> overApp = new ArrayList<>();
+		// The ReturnValue could be empty!
+		final ILocation loc = main.getLocationFactory().createCLocation(node);
+		final VarList[] outParams = mCurrentProcedure.getOutParams();
+		final ExpressionResult rExp = new ExpressionResult(stmt, null, decl, auxVars, overApp);
+		// if (mMethodsCalledBeforeDeclared.contains(mCurrentProcedure.getIdentifier()) && mCurrentProcedureIsVoid) {
+		if (mMethodsCalledBeforeDeclared.contains(mCurrentProcedure.getIdentifier())
+				&& mCurrentProcedure.getOutParams().length == 0) {
+			// void method that was assumed to be returning int! -> return int
+			final String id = outParams[0].getIdentifiers()[0];
+			final VariableLHS lhs = new VariableLHS(loc, id);
+			final Statement havoc = new HavocStatement(loc, new VariableLHS[] { lhs });
+			stmt.add(havoc);
+		} else if (node.getReturnValue() != null) {
+			final ExpressionResult returnValue = CTranslationUtil.convertExpressionListToExpressionResultIfNecessary(
+					loc, main, main.dispatch(node.getReturnValue()), node);
+
+			final ExpressionResult returnValueSwitched = returnValue.switchToRValueIfNecessary(main, loc, node);
+			returnValueSwitched.rexBoolToIntIfNecessary(loc, mExpressionTranslation);
+
+			// do some implicit casts
+			final CType functionResultType =
+					mProcedureToCFunctionType.get(mCurrentProcedure.getIdentifier()).getResultType();
+			if (!returnValueSwitched.mLrVal.getCType().equals(functionResultType)
+					&& functionResultType instanceof CPointer
+					&& returnValueSwitched.mLrVal.getCType() instanceof CPrimitive
+					&& returnValueSwitched.mLrVal.getValue() instanceof IntegerLiteral
+					&& "0".equals(((IntegerLiteral) returnValueSwitched.mLrVal.getValue()).getValue())) {
+				returnValueSwitched.mLrVal =
+						new RValue(mExpressionTranslation.constructNullPointer(loc), functionResultType);
+			}
+
+			if (outParams.length == 0) {
+				// void method which is returning something! We remove the
+				// return value!
+				final String msg = "This method is declared to be void, but returning a value!";
+				main.syntaxError(loc, msg);
+			} else if (outParams.length != 1) {
+				final String msg = "We do not support several output parameters for functions";
+				throw new UnsupportedSyntaxException(loc, msg);
+			} else {
+				final String id = outParams[0].getIdentifiers()[0];
+				final VariableLHS[] lhs = new VariableLHS[] { new VariableLHS(loc, id) };
+				// Ugly workaround: Apply the conversion to the result of the
+				// dispatched argument. On should first construt a copy of returnValueSwitched
+				main.mCHandler.convert(loc, returnValueSwitched, functionResultType);
+				rExp.mLrVal = returnValueSwitched.mLrVal;
+				final RValue castExprResultRVal = (RValue) rExp.mLrVal;
+				stmt.addAll(returnValueSwitched.mStmt);
+				decl.addAll(returnValueSwitched.mDecl);
+				auxVars.putAll(returnValueSwitched.mAuxVars);
+				overApp.addAll(returnValueSwitched.mOverappr);
+				stmt.add(new AssignmentStatement(loc, lhs, new Expression[] { castExprResultRVal.getValue() }));
+				// //assuming that we need no auxvars or overappr, here
+			}
+		}
+		stmt.addAll(CHandler.createHavocsForAuxVars(auxVars));
+
+		// we need to insert a free for each malloc of an auxvar before each return
+		// frees are inserted in handleReturnStm
+		for (final Entry<LocalLValueILocationPair, Integer> entry : memoryHandler.getVariablesToBeFreed().entrySet()) {
+			if (entry.getValue() >= 1) {
+				stmt.add(memoryHandler.getDeallocCall(main, this, entry.getKey().llv, entry.getKey().loc));
+				stmt.add(new HavocStatement(loc, new VariableLHS[] { (VariableLHS) entry.getKey().llv.getLHS() }));
+			}
+		}
+
+		stmt.add(new ReturnStatement(loc));
+		return rExp;
+	}
+
+	/**
+	 * Calculates transitive modifies clauses for all procedure declarations linear in time to (|procedures| +
+	 * |procedure calls|).
+	 *
+	 * addition (alex, may 2014): for every modifies clause: if one memory-array is included, all active memory arrays
+	 * have to be included (f.i. we have procedure modifies memory_int, and memoryHandler.isFloatMMArray == true, and
+	 * memoryHandler.isIntMMArray == true, memoryHandler.isPointerMMArray == false, then we have to add memory_real to
+	 * the modifies clause of procedure
+	 *
+	 * @param main
+	 *            a reference to the main dispatcher.
+	 * @return procedure declarations
+	 */
+	public List<Declaration> calculateTransitiveModifiesClause(final Dispatcher main,
+			final MemoryHandler memoryHandler) {
+		final String notDeclaredProcedureName = isEveryCalledProcedureDeclared();
+		if (notDeclaredProcedureName != null) {
+			throw new UndeclaredFunctionException(null, "a function that is called in the program "
+					+ "is not declared in the program: " + notDeclaredProcedureName);
+		}
+		// calculate SCCs and a mapping for each methodId to its SCC
+		// O(|edges| + |calls|)
+		final Set<Set<String>> sccs = new TarjanSCC().getSCCs(mCallGraph);
+		final Map<String, Set<String>> functionNameToScc = new LinkedHashMap<>();
+		for (final Set<String> scc : sccs) { // O(|proc|)
+			for (final String s : scc) {
+				functionNameToScc.put(s, scc);
+			}
+		}
+		// counts how many incoming edges an scc has in the updateGraph
+		final Map<Set<String>, Integer> incomingEdges = new LinkedHashMap<>();
+		for (final Set<String> scc : sccs) {
+			incomingEdges.put(scc, 0);
+		}
+		// calculate the SCC update graph without loops and dead ends
+		final Queue<Set<String>> deadEnds = new LinkedList<>();
+		deadEnds.addAll(sccs);
+
+		// updateGraph maps a calleeSCC to many callerSCCs
+		// This graph might not be complete! It is i.e. missing all procedures,
+		// that do not have incoming or outgoing edges!
+		// But: They don't need an update anyway!
+		final Map<Set<String>, Set<Set<String>>> updateGraph = new LinkedHashMap<>();
+		for (final Entry<String, Set<String>> entry : mCallGraph.entrySet()) {
+			final String caller = entry.getKey();
+			// O(|calls|)
+			for (final String callee : entry.getValue()) {
+				// foreach s : succ(p)
+				final Set<String> sccCaller = functionNameToScc.get(caller);
+				final Set<String> sccCallee = functionNameToScc.get(callee);
+				if (sccCaller == sccCallee) {
+					// skip self loops
+					continue;
+				}
+				if (updateGraph.containsKey(sccCallee)) {
+					updateGraph.get(sccCallee).add(sccCaller);
+				} else {
+					final Set<Set<String>> predSCCs = new LinkedHashSet<>();
+					predSCCs.add(sccCaller);
+					updateGraph.put(sccCallee, predSCCs);
+				}
+				deadEnds.remove(sccCaller);
+			}
+		}
+
+		// incoming edges must be computed on a graph that has Sccs as nodes (updategraph), not just the functions
+		// (callgraph)
+		for (final Entry<Set<String>, Set<Set<String>>> entry : updateGraph.entrySet()) {
+			for (final Set<String> callerScc : entry.getValue()) {
+				incomingEdges.put(callerScc, incomingEdges.get(callerScc) + 1);
+			}
+		}
+
+		// calculate transitive modifies clause
+		final Map<Set<String>, Set<String>> sccToModifiedGlobals = new LinkedHashMap<>();
+		while (!deadEnds.isEmpty()) {
+			// O (|proc| + |edges in updateGraph|), where
+			// |edges in updateGraph| <= |calls|
+			final Set<String> deadEnd = deadEnds.poll();
+
+			// the modified globals of the scc is the union of the modified globals of all its functions
+			for (final String func : deadEnd) {
+				if (!sccToModifiedGlobals.containsKey(deadEnd)) {
+					sccToModifiedGlobals.put(deadEnd, new LinkedHashSet<>(mModifiedGlobals.get(func)));
+				} else {
+					sccToModifiedGlobals.get(deadEnd).addAll(mModifiedGlobals.get(func));
+				}
+			}
+
+			// if the scc has no callers, do nothing with it
+			if (updateGraph.get(deadEnd) == null) {
+				continue;
+			}
+
+			// for all callers of the scc, add the modified globals to them, make them deadends, if all their input has
+			// been processed
+			for (final Set<String> caller : updateGraph.get(deadEnd)) {
+				if (!sccToModifiedGlobals.containsKey(caller)) {
+					final Set<String> n = new LinkedHashSet<>();
+					n.addAll(sccToModifiedGlobals.get(deadEnd));
+					sccToModifiedGlobals.put(caller, n);
+				} else {
+					sccToModifiedGlobals.get(caller).addAll(sccToModifiedGlobals.get(deadEnd));
+				}
+				final int remainingUpdates = incomingEdges.get(caller) - 1;
+				if (remainingUpdates == 0) {
+					deadEnds.add(caller);
+				}
+				incomingEdges.put(caller, remainingUpdates);
+			}
+		}
+		// update the modifies clauses!
+		final ArrayList<Declaration> declarations = new ArrayList<>();
+		for (final Procedure procDecl : mProcedures.values()) { // O(|proc|)
+			final String mId = procDecl.getIdentifier();
+			Specification[] spec = procDecl.getSpecification();
+			final CACSLLocation loc = (CACSLLocation) procDecl.getLocation();
+			if (!mModifiedGlobalsIsUserDefined.contains(mId)) {
+				assert functionNameToScc.get(mId) != null;
+				final Set<String> currModClause = sccToModifiedGlobals.get(functionNameToScc.get(mId));
+				assert currModClause != null : "No modifies clause proc " + mId;
+
+				mModifiedGlobals.get(mId).addAll(currModClause);
+				final int nrSpec = spec.length;
+				spec = Arrays.copyOf(spec, nrSpec + 1);
+				final LinkedHashSet<String> modifySet = new LinkedHashSet<>();
+
+				for (final String var : mModifiedGlobals.get(mId)) {
+					modifySet.add(var);
+				}
+
+				{
+					/*
+					 * add missing heap arrays If the procedure modifies one heap array, we add all heap arrays. This is
+					 * a workaround. We cannot add all procedures immediately, because we do not know all heap arrays in
+					 * advance since they are added lazily on demand.
+					 *
+					 */
+					final Collection<HeapDataArray> heapDataArrays = memoryHandler.getMemoryModel()
+							.getDataHeapArrays(memoryHandler.getRequiredMemoryModelFeatures());
+					if (containsOneHeapDataArray(modifySet, heapDataArrays)) {
+						for (final HeapDataArray hda : heapDataArrays) {
+							modifySet.add(hda.getVariableName());
+						}
+					}
+				}
+
+				final VariableLHS[] modifyList = new VariableLHS[modifySet.size()];
+				{
+					int i = 0;
+					for (final String modifyEntry : modifySet) {
+						modifyList[i++] = new VariableLHS(loc, modifyEntry);
+					}
+				}
+				spec[nrSpec] = new ModifiesSpecification(loc, false, modifyList);
+			}
+			if (memoryHandler.getRequiredMemoryModelFeatures().isMemoryModelInfrastructureRequired() && (main
+					.getPreferences().getBoolean(CACSLPreferenceInitializer.LABEL_CHECK_ALLOCATION_PURITY)
+					|| (main.getCheckedMethod().equals(SFO.EMPTY) || main.getCheckedMethod().equals(mId)) && main
+							.getPreferences().getBoolean(CACSLPreferenceInitializer.LABEL_CHECK_MEMORY_LEAK_IN_MAIN))) {
+				// add a specification to check for memory leaks
+				final Expression vIe = new IdentifierExpression(loc, SFO.VALID);
+				final int nrSpec = spec.length;
+				final Check check = new Check(Check.Spec.MEMORY_LEAK);
+				final ILocation ensLoc = LocationFactory.createLocation(loc, check);
+				spec = Arrays.copyOf(spec, nrSpec + 1);
+				spec[nrSpec] = new EnsuresSpecification(ensLoc, false,
+						ExpressionFactory.newBinaryExpression(loc, Operator.COMPEQ, vIe,
+								ExpressionFactory.newUnaryExpression(loc, UnaryExpression.Operator.OLD, vIe)));
+				check.annotate(spec[nrSpec]);
+				if (main.getPreferences()
+						.getBoolean(CACSLPreferenceInitializer.LABEL_SVCOMP_MEMTRACK_COMPATIBILITY_MODE)) {
+					new Overapprox(Collections.singletonMap("memtrack", ensLoc)).annotate(spec[nrSpec]);
+				}
+			}
+			declarations.add(new Procedure(loc, procDecl.getAttributes(), mId, procDecl.getTypeParams(),
+					procDecl.getInParams(), procDecl.getOutParams(), spec, null));
+		}
+		return declarations;
+	}
+
+	private static boolean containsOneHeapDataArray(final LinkedHashSet<String> modifySet,
+			final Collection<HeapDataArray> heapDataArrays) {
+		for (final HeapDataArray hda : heapDataArrays) {
+			if (modifySet.contains(hda.getVariableName())) {
+				return true;
+			}
+		}
+		return false;
+	}
+
+	private Result handleFunctionCallGivenNameAndArguments(final Dispatcher main, final MemoryHandler memoryHandler,
+			final StructHandler structHandler, final ILocation loc, final String methodName,
+			final IASTInitializerClause[] arguments, final IASTNode hook) {
+
+		mCallGraph.get(mCurrentProcedure.getIdentifier()).add(methodName);
+
+		final Procedure proc = mProcedures.get(methodName);
+
+		final boolean procedureDeclaredWithOutInparamsButCalledWithInParams =
+				proc != null && proc.getBody() == null && proc.getInParams().length == 0;
+
+		// if the function has varArgs, we throw away all parameters that belong
+		// to the varArgs part and only keep the normal ones
+		IASTInitializerClause[] inParams = arguments;
+		final CFunction cFunction = mProcedureToCFunctionType.get(methodName);
+		if (cFunction != null && cFunction.takesVarArgs()) {
+			final int noParameterWOVarArgs = cFunction.getParameterTypes().length;
+			inParams = new IASTInitializerClause[noParameterWOVarArgs];
+			System.arraycopy(arguments, 0, inParams, 0, noParameterWOVarArgs);
+			// .. and if it is really called with more that its normal parameter
+			// number, we throw an exception, because we may be unsound
+			// (the code before this does not make that much sense, but maybe some
+			// day we want that solution again..
+			if (!main.getPreferences().getEnum(CACSLPreferenceInitializer.LABEL_MODE, TranslationMode.class)
+					.equals(TranslationMode.SV_COMP14) && inParams.length < arguments.length) {
+				throw new UnsupportedSyntaxException(loc, "we cannot deal with varargs right now");
+			}
+		}
+
+		if (proc != null && inParams.length != proc.getInParams().length
+				&& !(proc.getInParams().length == 1 && proc.getInParams()[0].getType() == null && inParams.length == 0)
+				&& !procedureDeclaredWithOutInparamsButCalledWithInParams) {
+			// ok, if the procedure is declared (and not implemented) as having no parameters --> then we may call it
+			// with parameters later
+			final String msg = "Function call has incorrect number of in-params: " + methodName;
+			throw new IncorrectSyntaxException(loc, msg);
+		}
+		// this means param of declaration is void and parameter
+		// list of call is empty! --> OK
+
+		// dispatch the inparams
+		final ArrayList<Expression> args = new ArrayList<>();
+		final ArrayList<Statement> stmt = new ArrayList<>();
+		final ArrayList<Declaration> decl = new ArrayList<>();
+		final Map<VariableDeclaration, ILocation> auxVars = new LinkedHashMap<>();
+		final ArrayList<Overapprox> overappr = new ArrayList<>();
+		for (int i = 0; i < inParams.length; i++) {
+			final IASTInitializerClause inParam = inParams[i];
+			ExpressionResult in = (ExpressionResult) main.dispatch(inParam);
+
+			if (in.mLrVal.getCType().getUnderlyingType() instanceof CArray) {
+				// arrays are passed as pointers --> switch to RValue would make a boogie array..
+				final CType valueType =
+						((CArray) in.mLrVal.getCType().getUnderlyingType()).getValueType().getUnderlyingType();
+				if (in.mLrVal instanceof HeapLValue) {
+					in.mLrVal = new RValue(((HeapLValue) in.mLrVal).getAddress(), new CPointer(valueType));
+				} else {
+					in.mLrVal = new RValue(in.mLrVal.getValue(), new CPointer(valueType));
+				}
+			} else {
+				in = in.switchToRValueIfNecessary(main, loc, hook);
+			}
+
+			if (in.mLrVal.getValue() == null) {
+				final String msg = "Incorrect or invalid in-parameter! " + loc.toString();
+				throw new IncorrectSyntaxException(loc, msg);
+			}
+
+			// if the procedure is declared (and not implemented) as having no
+			// parameters --> then we may call it with parameters later
+			// --> but from then on we know its parameters
+			if (procedureDeclaredWithOutInparamsButCalledWithInParams) {
+				// add the current parameter to the procedure's signature
+				updateCFunction(methodName, null, null, new CDeclaration(in.mLrVal.getCType(), SFO.IN_PARAM + i),
+						false);
+			} else if (cFunction != null) {
+				// we already know the parameters: do implicit casts and bool/int conversion
+				CType expectedParamType = cFunction.getParameterTypes()[i].getType().getUnderlyingType();
+				// bool/int conversion
+				if (expectedParamType instanceof CPrimitive
+						&& ((CPrimitive) expectedParamType).getGeneralType() == CPrimitiveCategory.INTTYPE
+						|| expectedParamType instanceof CEnum) {
+					in.rexBoolToIntIfNecessary(loc, mExpressionTranslation);
+				}
+				if (expectedParamType instanceof CFunction) {
+					// workaround - better: make this conversion already in declaration
+					expectedParamType = new CPointer(expectedParamType);
+				}
+				if (expectedParamType instanceof CArray) {
+					// workaround - better: make this conversion already in declaration
+					expectedParamType = new CPointer(((CArray) expectedParamType).getValueType());
+				}
+				// implicit casts
+				main.mCHandler.convert(loc, in, expectedParamType);
+			}
+			args.add(in.mLrVal.getValue());
+			stmt.addAll(in.mStmt);
+			decl.addAll(in.mDecl);
+			auxVars.putAll(in.mAuxVars);
+			overappr.addAll(in.mOverappr);
+		}
+
+		if (procedureDeclaredWithOutInparamsButCalledWithInParams) {
+			final VarList[] procParams = new VarList[cFunction.getParameterTypes().length];
+			for (int i = 0; i < procParams.length; i++) {
+				procParams[i] = new VarList(loc, new String[] { cFunction.getParameterTypes()[i].getName() },
+						((TypeHandler) main.mTypeHandler).cType2AstType(loc,
+								cFunction.getParameterTypes()[i].getType()));
+			}
+			final Procedure newProc = new Procedure(proc.getLocation(), proc.getAttributes(), proc.getIdentifier(),
+					proc.getTypeParams(), procParams, proc.getOutParams(), proc.getSpecification(), proc.getBody());
+			mProcedures.put(methodName, newProc);
+		}
+
+		return makeTheFunctionCallItself(main, loc, methodName, stmt, decl, auxVars, overappr, args);
+	}
+
+	/**
+	 *
+	 * The plan for function pointers: - every function f, that is used as a pointer in the C code gets a number #f - a
+	 * pointer variable that points to a function then has the value {base: -1, offset: #f} - for every function f, that
+	 * is used as a pointer, and that has a signature s, we introduce a "dispatch-procedure" in Boogie for s - the
+	 * dispatch function for s = t1 x t2 x ... x tn -> t has the signature t1 x t2 x ... x tn x fp -> t, i.e., it takes
+	 * the normal arguments, and a function address. When called, it calls the procedure that corresponds to the
+	 * function address with the corresponding arguments and returns the returned value - a call to a function pointer
+	 * is then translated to a call to the dispatch-procedure with fitting signature where the function pointer is given
+	 * as additional argument - nb: when thinking about the function signatures, one has to keep in mind, the
+	 * differences between C and Boogie, here. For instance, different C-function-signatures may correspond to on Boogie
+	 * procedure signature, because a Boogie pointer does not know what it points to. Also, void types need special
+	 * treatment as any pointer can be used as a void-pointer The special method CType.isCompatibleWith() is used for
+	 * this. --> the names of the different dispatch function have to match exactly the classification done by
+	 * isCompatibleWith.
+	 *
+	 * @param loc
+	 * @param main
+	 * @param memoryHandler
+	 * @param structHandler
+	 * @param functionName
+	 * @param arguments
+	 * @return
+	 */
+	private Result handleFunctionPointerCall(final ILocation loc, final Dispatcher main,
+			final MemoryHandler memoryHandler, final StructHandler structHandler, final IASTExpression functionName,
+			final IASTInitializerClause[] arguments) {
+
+		assert main instanceof PRDispatcher || ((MainDispatcher) main).getFunctionToIndex().size() > 0;
+		final ExpressionResult funcNameRex = (ExpressionResult) main.dispatch(functionName);
+		// RValue calledFuncRVal = (RValue) funcNameRex.switchToRValueIfNecessary(main, memoryHandler, structHandler,
+		// loc).lrVal;
+		CType calledFuncType = funcNameRex.mLrVal.getCType().getUnderlyingType();
+		if (!(calledFuncType instanceof CFunction) && calledFuncType instanceof CPointer) {
+			// .. because function pointers don't need to be dereferenced in
+			// order to be called
+			calledFuncType = ((CPointer) calledFuncType).pointsToType.getUnderlyingType();
+		}
+		assert calledFuncType instanceof CFunction : "We need to unpack it further, right?";
+		CFunction calledFuncCFunction = (CFunction) calledFuncType;
+
+		// check if the function is declared without parameters -- then the
+		// signature is determined by the (first) call
+		if (calledFuncCFunction.getParameterTypes().length == 0 && arguments.length > 0) {
+			final CDeclaration[] paramDecsFromCall = new CDeclaration[arguments.length];
+			for (int i = 0; i < arguments.length; i++) {
+				final ExpressionResult rex = (ExpressionResult) main.dispatch(arguments[i]);
+				paramDecsFromCall[i] = new CDeclaration(rex.mLrVal.getCType(), "#param" + i); // TODO:
+				// SFO?
+			}
+			calledFuncCFunction = new CFunction(calledFuncCFunction.getResultType(), paramDecsFromCall,
+					calledFuncCFunction.takesVarArgs());
+		}
+
+		// new Procedure()
+		// functionSignaturesThatHaveAFunctionPointer = null;
+		// TODO: use is compatible with instead of equals/set, make the name of the inserted procedure compatible to
+		// isCompatibleWith
+		// TODO: DD 2017-11-23: Could we remove this collection of unknown symbols if we had a complete function symbol
+		// table (perhaps collected in a prerun?)?
+		final ProcedureSignature procSig = new ProcedureSignature(main, calledFuncCFunction);
+		mFunctionSignaturesThatHaveAFunctionPointer.add(procSig);
+
+		// String procName = calledFuncCFunction.functionSignatureAsProcedureName();
+		final String procName = procSig.toString();
+
+		final CFunction cFuncWithFP = addFPParamToCFunction(calledFuncCFunction);
+
+		if (!mProcedures.containsKey(procName)) {
+			addAProcedure(main, loc, null, procName, cFuncWithFP, functionName);
+		}
+
+		final IASTInitializerClause[] newArgs = new IASTInitializerClause[arguments.length + 1];
+		System.arraycopy(arguments, 0, newArgs, 0, arguments.length);
+		newArgs[newArgs.length - 1] = functionName;
+
+		return handleFunctionCallGivenNameAndArguments(main, memoryHandler, structHandler, loc, procName, newArgs,
+				functionName);
+	}
+
+	/**
+	 * takes the contract (we got from CHandler) and translates it into an array of Boogie specifications (this needs to
+	 * be called after the procedure parameters have been added to the symboltable)
+	 *
+	 * @param main
+	 * @param contract
+	 * @param methodName
+	 * @return
+	 */
+	private Specification[] makeBoogieSpecFromACSLContract(final Dispatcher main, final List<ACSLNode> contract,
+			final String methodName, final IASTNode hook) {
+		Specification[] spec;
+		if (contract == null) {
+			spec = new Specification[0];
+		} else {
+			final List<Specification> specList = new ArrayList<>();
+			for (int i = 0; i < contract.size(); i++) {
+				// retranslate ACSL specification needed e.g., in cases
+				// where ids of function parameters differ from is in ACSL
+				// expression
+				final Result retranslateRes = main.dispatch(contract.get(i), hook);
+				assert retranslateRes instanceof ContractResult;
+				final ContractResult resContr = (ContractResult) retranslateRes;
+				specList.addAll(Arrays.asList(resContr.specs));
+			}
+			spec = specList.toArray(new Specification[specList.size()]);
+			for (int i = 0; i < spec.length; i++) {
+				if (spec[i] instanceof ModifiesSpecification) {
+					mModifiedGlobalsIsUserDefined.add(methodName);
+					final ModifiesSpecification ms = (ModifiesSpecification) spec[i];
+					final LinkedHashSet<String> modifiedSet = new LinkedHashSet<>();
+					for (final VariableLHS var : ms.getIdentifiers()) {
+						modifiedSet.add(var.getIdentifier());
+					}
+					mModifiedGlobals.put(methodName, modifiedSet);
+				}
+			}
+
+			main.mCHandler.clearContract(); // take care for behavior and
+											// completeness
+		}
+		return spec;
+	}
+
+	/**
+	 * Take the parameter information from the CDeclaration. Make a Varlist from it. Add the parameters to the
+	 * symboltable. Also update procedureToParamCType member.
+	 *
+	 * @return
+	 */
+	private VarList[] processInParams(final Dispatcher main, final ILocation loc, final CFunction cFun,
+			final String methodName, final IASTNode hook) {
+		final CDeclaration[] paramDecs = cFun.getParameterTypes();
+		final VarList[] in = new VarList[paramDecs.length];
+		for (int i = 0; i < paramDecs.length; ++i) {
+			final CDeclaration paramDec = paramDecs[i];
+
+			final ASTType type;
+			if (paramDec.getType() instanceof CArray) {
+				// arrays are passed as pointers in C -- so we pass a Pointer in Boogie
+				type = main.mTypeHandler.constructPointerType(loc);
+			} else {
+				type = main.mTypeHandler.cType2AstType(loc, paramDec.getType().getUnderlyingType());
+			}
+
+			final String paramId = main.mNameHandler.getInParamIdentifier(paramDec.getName(), paramDec.getType());
+			in[i] = new VarList(loc, new String[] { paramId }, type);
+			main.mCHandler.getSymbolTable().storeCSymbol(hook, paramDec.getName(),
+					new SymbolTableValue(paramId, null, paramDec, false, null, false));
+		}
+		updateCFunction(methodName, null, paramDecs, null, false);
+		return in;
+	}
+
+	/**
+	 * Creates local variables for in parameters.
+	 *
+	 * @param main
+	 *            a reference to the main dispatcher.
+	 * @param loc
+	 *            the location
+	 * @param decl
+	 *            the declaration list to append to.
+	 * @param stmt
+	 *            the statement list to append to.
+	 * @param parent
+	 */
+	private void handleFunctionsInParams(final Dispatcher main, final ILocation loc, final MemoryHandler memoryHandler,
+			final ArrayList<Declaration> decl, final ArrayList<Statement> stmt, final IASTFunctionDefinition parent) {
+		final VarList[] varListArray = mCurrentProcedure.getInParams();
+		IASTNode[] paramDecs;
+		if (varListArray.length == 0) {
+			/*
+			 * In C it is possible to write func(void) { ... } This results in the empty name. (alex: what is an empty
+			 * name??)
+			 */
+			if (parent.getDeclarator() instanceof IASTStandardFunctionDeclarator) {
+				assert ((IASTStandardFunctionDeclarator) parent.getDeclarator()).getParameters().length == 0
+						|| ((IASTStandardFunctionDeclarator) parent.getDeclarator()).getParameters().length == 1 && ""
+								.equals(((IASTStandardFunctionDeclarator) parent.getDeclarator()).getParameters()[0]
+										.getDeclarator().getName().toString());
+
+			}
+			paramDecs = new IASTParameterDeclaration[0];
+		} else {
+			if (parent.getDeclarator() instanceof IASTStandardFunctionDeclarator) {
+				paramDecs = ((IASTStandardFunctionDeclarator) parent.getDeclarator()).getParameters();
+			} else if (parent.getDeclarator() instanceof ICASTKnRFunctionDeclarator) {
+				paramDecs = ((ICASTKnRFunctionDeclarator) parent.getDeclarator()).getParameterDeclarations();
+			} else {
+				paramDecs = null;
+				assert false : "are we missing a type of function declarator??";
+			}
+		}
+
+		assert varListArray.length == paramDecs.length;
+		for (int i = 0; i < paramDecs.length; ++i) {
+			final VarList varList = varListArray[i];
+			// final IASTParameterDeclaration paramDec = paramDecs[i];
+			final IASTNode paramDec = paramDecs[i];
+			for (final String bId : varList.getIdentifiers()) {
+				final String cId = main.mCHandler.getSymbolTable().getCIdForBoogieId(bId);
+
+				ASTType type = varList.getType();
+				final CType cvar = main.mCHandler.getSymbolTable().findCSymbol(parent, cId).getCVariable();
+
+				// onHeap case for a function parameter means the parameter is
+				// addressoffed in the function body
+				boolean isOnHeap = false;
+				if (main instanceof MainDispatcher) {
+					isOnHeap = ((MainDispatcher) main).getVariablesForHeap().contains(paramDec);
+				}
+
+				// Copy of inparam that is writeable
+				final String auxInvar = main.mNameHandler.getUniqueIdentifier(parent, cId, 0, isOnHeap, cvar);
+
+				if (isOnHeap || cvar instanceof CArray) {
+					type = main.mTypeHandler.constructPointerType(loc);
+					((CHandler) main.mCHandler).addBoogieIdsOfHeapVars(auxInvar);
+				}
+				final VarList var = new VarList(loc, new String[] { auxInvar }, type);
+				final VariableDeclaration inVarDecl =
+						new VariableDeclaration(loc, new Attribute[0], new VarList[] { var });
+
+				final VariableLHS tempLHS = new VariableLHS(loc, auxInvar);
+				final IdentifierExpression rhsId = new IdentifierExpression(loc, bId);
+
+				final ILocation igLoc = LocationFactory.createIgnoreLocation(loc);
+				if (isOnHeap && !(cvar instanceof CArray)) {
+					// we treat an array argument as a pointer -- thus no onHeap treatment here
+					final LocalLValue llv = new LocalLValue(tempLHS, cvar, null);
+					// malloc
+					memoryHandler.addVariableToBeFreed(main, new LocalLValueILocationPair(llv, igLoc));
+					// dereference
+					final HeapLValue hlv = new HeapLValue(llv.getValue(), cvar, null);
+
+					// convention: if a variable is put on heap or not, its ctype stays the same
+					final ExpressionResult assign = ((CHandler) main.mCHandler).makeAssignment(main, igLoc, stmt, hlv,
+							new RValue(rhsId, cvar), new ArrayList<Declaration>(),
+							new LinkedHashMap<VariableDeclaration, ILocation>(), new ArrayList<Overapprox>(), parent);
+					stmt.add(memoryHandler.getMallocCall(llv, igLoc, parent));
+					stmt.addAll(assign.mStmt);
+				} else {
+					stmt.add(
+							new AssignmentStatement(igLoc, new LeftHandSide[] { tempLHS }, new Expression[] { rhsId }));
+				}
+				assert main.mCHandler.getSymbolTable().containsCSymbol(parent, cId);
+				// Overwrite the information in the symbolTable for cId, s.t. it
+				// points to the locally declared variable.
+				main.mCHandler.getSymbolTable().storeCSymbol(parent, cId,
+						new SymbolTableValue(auxInvar, inVarDecl, new CDeclaration(cvar, cId), false, paramDec, false));
+			}
+		}
+	}
+
+	/**
+	 * Update the map procedureToCFunctionType according to the given arguments If a parameter is null, the
+	 * corresponding value will not be changed. (for takesVarArgs, use "false" to change nothing).
+	 */
+	private void updateCFunction(final String methodName, final CType returnType, final CDeclaration[] allParamDecs,
+			final CDeclaration oneParamDec, final boolean takesVarArgs) {
+		final CFunction oldCFunction = mProcedureToCFunctionType.get(methodName);
+
+		final CType oldRetType = oldCFunction == null ? null : oldCFunction.getResultType();
+		final CDeclaration[] oldInParams =
+				oldCFunction == null ? new CDeclaration[0] : oldCFunction.getParameterTypes();
+		final boolean oldTakesVarArgs = oldCFunction == null ? false : oldCFunction.takesVarArgs();
+
+		CType newRetType = oldRetType;
+		CDeclaration[] newInParams = oldInParams;
+		final boolean newTakesVarArgs = oldTakesVarArgs || takesVarArgs;
+
+		if (allParamDecs != null) { // set a new parameter list
+			assert oneParamDec == null;
+			newInParams = allParamDecs;
+		} else if (oneParamDec != null) { // add a parameter to the list
+			assert allParamDecs == null;
+
+			final ArrayList<CDeclaration> ips = new ArrayList<>(Arrays.asList(oldInParams));
+			ips.add(oneParamDec);
+			newInParams = ips.toArray(new CDeclaration[ips.size()]);
+		}
+		if (returnType != null) {
+			newRetType = returnType;
+		}
+
+		mProcedureToCFunctionType.put(methodName, new CFunction(newRetType, newInParams, newTakesVarArgs));
+	}
+
+	/**
+	 * Add a procedure to procedures according to a given CFunction. I.e. do a procedure declaration.
+	 */
+	private void addAProcedure(final Dispatcher main, final ILocation loc, final List<ACSLNode> contract,
+			final String methodName, final CFunction funcType, IASTNode hook) {
+		// begin new scope for retranslation of ACSL specification
+		main.mCHandler.beginScope();
+
+		final VarList[] in = processInParams(main, loc, funcType, methodName, hook);
+
+		// OUT VARLIST : only one out param in C
+		VarList[] out = new VarList[1];
+
+		final Attribute[] attr = new Attribute[0];
+		final String[] typeParams = new String[0];
+		Specification[] spec = makeBoogieSpecFromACSLContract(main, contract, methodName, hook);
+
+		if (funcType.getResultType() instanceof CPrimitive
+				&& ((CPrimitive) funcType.getResultType()).getType() == CPrimitives.VOID
+				&& !(funcType.getResultType() instanceof CPointer)) {
+			if (mMethodsCalledBeforeDeclared.contains(methodName)) {
+				// this method was assumed to return int -> return int
+				out[0] = new VarList(loc, new String[] { SFO.RES }, new PrimitiveType(loc, SFO.INT));
+			} else {
+				// void, so there are no out vars
+				out = new VarList[0];
+			}
+		} else {
+			// we found a type, so node is type ASTType
+			final ASTType type = main.mTypeHandler.cType2AstType(loc, funcType.getResultType());
+			out[0] = new VarList(loc, new String[] { SFO.RES }, type);
+		}
+		if (!mModifiedGlobals.containsKey(methodName)) {
+			mModifiedGlobals.put(methodName, new LinkedHashSet<String>());
+		}
+		if (!mCallGraph.containsKey(methodName)) {
+			mCallGraph.put(methodName, new LinkedHashSet<String>());
+		}
+
+		Procedure proc = mProcedures.get(methodName);
+		if (proc != null) {
+			// combine the specification from the definition with the one from
+			// the declaration
+			final List<Specification> specFromDef = Arrays.asList(proc.getSpecification());
+			final ArrayList<Specification> newSpecs = new ArrayList<>(Arrays.asList(spec));
+			newSpecs.addAll(specFromDef);
+			spec = newSpecs.toArray(new Specification[newSpecs.size()]);
+			// TODO something else to take over for a declaration after the
+			// definition?
+		}
+		proc = new Procedure(loc, attr, methodName, typeParams, in, out, spec, null);
+
+		mProcedures.put(methodName, proc);
+		updateCFunction(methodName, funcType.getResultType(), null, null, funcType.takesVarArgs());
+		// end scope for retranslation of ACSL specification
+		main.mCHandler.endScope();
+	}
+
+	/**
+	 * Adds searchString to modifiedGlobals iff searchString is a global variable and the user has not defined a
+	 * modifies clause.
+	 *
+	 * @param main
+	 *            a reference to the main dispatcher.
+	 *
+	 * @param searchString
+	 *            = boogieVarName!
+	 * @param errLoc
+	 *            the location for possible errors!
+	 */
+	public void checkIfModifiedGlobal(final FlatSymbolTable symbTab, final String searchString, final ILocation errLoc,
+			final IASTNode hook) {
+		String cName;
+		if (!symbTab.containsBoogieSymbol(searchString)) {
+			// temp variable!
+			return;
+		}
+		cName = symbTab.getCIdForBoogieId(searchString);
+		final String cId = mCurrentProcedure.getIdentifier();
+		final SymbolTableValue stValue = symbTab.findCSymbol(hook, cName);
+		final CType cvar = stValue.getCVariable();
+		if (cvar != null && stValue.getCDecl().isStatic()) {
+			mModifiedGlobals.get(cId).add(searchString);
+			return;
+		}
+		if (mModifiedGlobalsIsUserDefined.contains(cId)) {
+			return;
+		}
+		final boolean isLocal;
+		if (searchString.equals(SFO.RES)) {
+			// this variable is reserved for the return variable and
+			// therefore local!
+			isLocal = true;
+		} else {
+			isLocal = !symbTab.findCSymbol(hook, cName).isBoogieGlobalVar();
+		}
+		if (!isLocal) {
+			// the variable is not local but could be a formal parameter
+			if (!searchString.startsWith(SFO.IN_PARAM)) {
+				// variable is global!
+				mModifiedGlobals.get(cId).add(searchString);
+			} else {
+				assert false;
+			}
+		}
+	}
+
+	/**
+	 * Checks, whether all procedures that are being called in C, were eventually declared within the C program.
+	 *
+	 * @return null if all called procedures were declared, otherwise the identifier of one procedure that was called
+	 *         but not declared.
+	 */
+	private String isEveryCalledProcedureDeclared() {
+		for (final String s : mMethodsCalledBeforeDeclared) {
+			if (!mProcedures.containsKey(s)) {
+				return s;
+			}
+		}
+		return null;
+	}
+
+	void beginUltimateInitOrStart(final Dispatcher main, final ILocation loc, final String startOrInit) {
+		main.mCHandler.beginScope();
+		mCallGraph.put(startOrInit, new LinkedHashSet<String>());
+		mCurrentProcedure = new Procedure(loc, new Attribute[0], startOrInit, new String[0], new VarList[0],
+				new VarList[0], new Specification[0], null);
+		mProcedures.put(startOrInit, mCurrentProcedure);
+		mModifiedGlobals.put(mCurrentProcedure.getIdentifier(), new LinkedHashSet<String>());
+	}
+
+	void endUltimateInitOrStart(final Dispatcher main, final Procedure initDecl, final String startOrInit) {
+		mProcedures.put(startOrInit, initDecl);
+		main.mCHandler.endScope();
+	}
+
+	private static CFunction addFPParamToCFunction(final CFunction calledFuncCFunction) {
+		final CDeclaration[] newCDecs = new CDeclaration[calledFuncCFunction.getParameterTypes().length + 1];
+		for (int i = 0; i < newCDecs.length - 1; i++) {
+			newCDecs[i] = calledFuncCFunction.getParameterTypes()[i];
+		}
+		// FIXME string to SFO..?
+		newCDecs[newCDecs.length - 1] = new CDeclaration(new CPointer(new CPrimitive(CPrimitives.VOID)), "#fp");
+
+		final CFunction cFuncWithFP = new CFunction(calledFuncCFunction.getResultType(), newCDecs, false);
+		return cFuncWithFP;
+	}
+
+	public Result makeTheFunctionCallItself(final Dispatcher main, final ILocation loc, final String methodName,
+			final List<Statement> stmt, final List<Declaration> decl, final Map<VariableDeclaration, ILocation> auxVars,
+			final List<Overapprox> overappr, final List<Expression> args) {
+		Expression expr = null;
+		Statement call;
+		if (mProcedures.containsKey(methodName)) {
+			final VarList[] type = mProcedures.get(methodName).getOutParams();
+			if (type.length == 0) { // void
+				// C has only one return statement -> no need for forall
+				call = new CallStatement(loc, false, new VariableLHS[0], methodName,
+						args.toArray(new Expression[args.size()]));
+			} else if (type.length == 1) { // one return value
+				final String tmpId = main.mNameHandler.getTempVarUID(SFO.AUXVAR.RETURNED, null);
+				expr = new IdentifierExpression(loc, tmpId);
+				final VariableDeclaration tmpVar = SFO.getTempVarVariableDeclaration(tmpId, type[0].getType(), loc);
+				auxVars.put(tmpVar, loc);
+				decl.add(tmpVar);
+				final VariableLHS tmpLhs = new VariableLHS(loc, tmpId);
+				call = new CallStatement(loc, false, new VariableLHS[] { tmpLhs }, methodName,
+						args.toArray(new Expression[args.size()]));
+			} else { // unsupported!
+				// String msg = "Cannot handle multiple out params! "
+				// + loc.toString();
+				// throw new IncorrectSyntaxException(loc, msg);
+				return null; // FIXME ..
+			}
+		} else {
+			mMethodsCalledBeforeDeclared.add(methodName);
+			final String longDescription = "Return value of method '" + methodName
+					+ "' unknown! Methods should be declared, before they are used! Return value assumed to be int ...";
+			main.warn(loc, longDescription);
+			final String ident = main.mNameHandler.getTempVarUID(SFO.AUXVAR.RETURNED, null);
+			expr = new IdentifierExpression(loc, ident);
+
+			// we don't know the CType of the returned value
+			// we we INT
+			final CPrimitive cPrimitive = new CPrimitive(CPrimitives.INT);
+			final VarList tempVar =
+					new VarList(loc, new String[] { ident }, main.mTypeHandler.cType2AstType(loc, cPrimitive));
+			final VariableDeclaration tmpVar =
+					new VariableDeclaration(loc, new Attribute[0], new VarList[] { tempVar });
+			auxVars.put(tmpVar, loc);
+			decl.add(tmpVar);
+			final VariableLHS lhs = new VariableLHS(loc, ident);
+			call = new CallStatement(loc, false, new VariableLHS[] { lhs }, methodName,
+					args.toArray(new Expression[args.size()]));
+		}
+		stmt.add(call);
+		final CType returnCType = mMethodsCalledBeforeDeclared.contains(methodName) ? new CPrimitive(CPrimitives.INT)
+				: mProcedureToCFunctionType.get(methodName).getResultType().getUnderlyingType();
+		mExpressionTranslation.addAssumeValueInRangeStatements(loc, expr, returnCType, stmt);
+		assert CHandler.isAuxVarMapComplete(main.mNameHandler, decl, auxVars);
+		return new ExpressionResult(stmt, new RValue(expr, returnCType), decl, auxVars, overappr);
+	}
+
+	/**
+	 * Checks a VarList for a specific pattern, that represents "void".
+	 *
+	 * @param in
+	 *            the methods in-parameter list.
+	 * @return true iff in represents void.
+	 */
+	private static final boolean isInParamVoid(final VarList[] in) {
+		if (in.length > 0 && in[0] == null) {
+			throw new IllegalArgumentException("In-param cannot be null!");
+		}
+		// convention (necessary probably only because of here):
+		// typeHandler.ctype2boogietype yields "null" for
+		// CPrimitive(PRIMITIVE.VOID)
+		return in.length == 1 && in[0].getType() == null;
+	}
+
+	/**
+	 * Getter for modified globals. Returns an unmodifiable map -- if you want to add something to the map, use the
+	 * addModifiedGlobal(..) method
+	 */
+	public Map<String, LinkedHashSet<String>> getModifiedGlobals() {
+		return Collections.unmodifiableMap(mModifiedGlobals);
+	}
+
+	public void addModifiedGlobal(final String procedureName, final String globVarName) {
+		LinkedHashSet<String> set = mModifiedGlobals.get(procedureName);
+		if (set == null) {
+			set = new LinkedHashSet<>();
+			mModifiedGlobals.put(procedureName, set);
+		}
+		set.add(globVarName);
+	}
+
+	/**
+	 * Introduces an empty entry for a procedure in mModifiedGlobals.
+	 *
+	 * @param procedureName
+	 */
+	public void addModifiedGlobalEntry(final String procedureName) {
+		LinkedHashSet<String> set = mModifiedGlobals.get(procedureName);
+		if (set == null) {
+			set = new LinkedHashSet<>();
+			mModifiedGlobals.put(procedureName, set);
+		}
+	}
+
+	/**
+	 * @return procedures.
+	 */
+	public Map<String, Procedure> getProcedures() {
+		return mProcedures;
+	}
+
+	/**
+	 * @return the identifier of the current procedure.
+	 */
+	public String getCurrentProcedureID() {
+		if (mCurrentProcedure == null) {
+			return null;
+		}
+		return mCurrentProcedure.getIdentifier();
+	}
+
+	public void addMemoryModelDeclarations(final MemoryModelDeclarations... mmdecls) {
+
+		final String currentProcId = mCurrentProcedure.getIdentifier();
+		Set<String> str = mCallGraph.get(currentProcId);
+		if (str == null) {
+			str = new LinkedHashSet<>();
+			mCallGraph.put(currentProcId, str);
+		}
+		for (final MemoryModelDeclarations mmdecl : mmdecls) {
+			str.add(mmdecl.getName());
+		}
+	}
+
+	public boolean noCurrentProcedure() {
+		return mCurrentProcedure == null;
+	}
+
+	public void addCallGraphEdge(final String source, final String target) {
+		Set<String> set = mCallGraph.get(source);
+		if (set == null) {
+			set = new LinkedHashSet<>();
+			mCallGraph.put(source, set);
+		}
+		set.add(target);
+	}
+
+	public void addCallGraphNode(final String node) {
+		Set<String> set = mCallGraph.get(node);
+		if (set == null) {
+			set = new LinkedHashSet<>();
+			mCallGraph.put(node, set);
+		}
+	}
+
+	public CFunction getCFunctionType(final String function) {
+		return mProcedureToCFunctionType.get(function);
+	}
+
+	public Set<ProcedureSignature> getFunctionsSignaturesWithFunctionPointers() {
+		return Collections.unmodifiableSet(mFunctionSignaturesThatHaveAFunctionPointer);
+	}
+
+	/**
+	 *
+	 * @author Daniel Dietsch (dietsch@informatik.uni-freiburg.de)
+	 *
+	 */
+	private static final class ASTTypeComparisonVisitor extends GeneratedBoogieAstVisitor {
+
+		private ASTType mOther;
+		private boolean mResult;
+		private boolean mIsFinished;
+
+		public boolean isSimilar(final ASTType one, final ASTType other) {
+			if (!isNonNull(one, other)) {
+				return compareNull(one, other);
+			}
+			mOther = other;
+			mIsFinished = false;
+			mResult = true;
+			one.accept(this);
+			return mResult;
+		}
+
+		public boolean isSimilar(final VarList one, final VarList other) {
+			if (!isNonNull(one, other)) {
+				return compareNull(one, other);
+			}
+
+			if (one.getWhereClause() != null || other.getWhereClause() != null) {
+				throw new UnsupportedOperationException("Not yet implemented: isSimilar for where clauses");
+			}
+			return isSimilar(one.getType(), other.getType());
+		}
+
+		@Override
+		public boolean visit(final ArrayType node) {
+			if (mIsFinished) {
+				return false;
+			}
+			if (!(mOther instanceof ArrayType)) {
+				return finishFalse();
+			}
+
+			final ArrayType other = (ArrayType) mOther;
+			final ASTType[] oneIdxTypes = node.getIndexTypes();
+			final ASTType[] otherIdxTypes = other.getIndexTypes();
+			final ASTType oneValueType = node.getValueType();
+			final ASTType otherValueType = other.getValueType();
+
+			// check null
+			if (!isNonNull(oneIdxTypes, otherIdxTypes)) {
+				if (isNonNull(oneValueType, otherValueType)) {
+					updateResult(compareNull(oneIdxTypes, otherIdxTypes) && compareNull(oneValueType, otherValueType));
+				} else {
+					updateResult(false);
+				}
+				mIsFinished = true;
+				return false;
+			}
+
+			// check index types
+			if (visit(oneIdxTypes, otherIdxTypes)) {
+				mOther = otherValueType;
+				oneValueType.accept(this);
+				if (mIsFinished) {
+					return false;
+				}
+			}
+
+			mOther = other;
+			return false;
+		}
+
+		@Override
+		public boolean visit(final NamedType node) {
+			if (mIsFinished) {
+				return false;
+			}
+			if (!(mOther instanceof NamedType)) {
+				return finishFalse();
+			}
+			final NamedType other = (NamedType) mOther;
+			if (!Objects.equals(node.getName(), other.getName())) {
+				return finishFalse();
+			}
+
+			final ASTType[] oneArgs = node.getTypeArgs();
+			final ASTType[] otherArgs = other.getTypeArgs();
+			visit(oneArgs, otherArgs);
+			return false;
+		}
+
+		@Override
+		public boolean visit(final PrimitiveType node) {
+			if (mIsFinished) {
+				return false;
+			}
+			if (!(mOther instanceof PrimitiveType)) {
+				return finishFalse();
+			}
+			final PrimitiveType other = (PrimitiveType) mOther;
+			updateResult(Objects.equals(node.getName(), other.getName()));
+			return false;
+		}
+
+		@Override
+		public boolean visit(final StructType node) {
+			if (mIsFinished) {
+				return false;
+			}
+			if (!(mOther instanceof StructType)) {
+				return finishFalse();
+			}
+
+			final StructType other = (StructType) mOther;
+
+			final VarList[] oneFields = node.getFields();
+			final VarList[] otherFields = other.getFields();
+
+			// check null
+			if (!isNonNull(oneFields, otherFields)) {
+				updateResult(compareNull(oneFields, otherFields));
+				mIsFinished = true;
+				return false;
+			}
+
+			if (oneFields.length != otherFields.length) {
+				return finishFalse();
+			}
+
+			for (int i = 0; i < oneFields.length; ++i) {
+				final VarList oneField = oneFields[i];
+				final VarList otherField = otherFields[i];
+
+				if (oneField.getWhereClause() != null || otherField.getWhereClause() != null) {
+					throw new UnsupportedOperationException("Not yet implemented: where-clauses for struct nodes");
+				}
+
+				if (!isNonNull(oneField, otherField)) {
+					if (compareNull(oneField, otherField)) {
+						continue;
+					}
+					return finishFalse();
+				}
+
+				final ASTType oneType = oneField.getType();
+				final ASTType otherType = otherField.getType();
+				if (!isNonNull(oneType, otherType)) {
+					if (compareNull(oneType, otherType)) {
+						continue;
+					}
+					return finishFalse();
+				}
+
+				mOther = otherType;
+				oneType.accept(this);
+				if (mIsFinished) {
+					return false;
+				}
+			}
+			mOther = other;
+
+			return false;
+		}
+
+		private boolean visit(final ASTType[] oneTypes, final ASTType[] otherTypes) {
+			if (oneTypes.length != otherTypes.length) {
+				return finishFalse();
+			}
+			final ASTType other = mOther;
+
+			for (int i = 0; i < oneTypes.length; ++i) {
+				final ASTType oneType = oneTypes[i];
+				final ASTType otherType = otherTypes[i];
+				if (!isNonNull(oneType, otherType)) {
+					if (compareNull(oneType, otherType)) {
+						continue;
+					}
+					return finishFalse();
+				}
+
+				mOther = otherType;
+				oneType.accept(this);
+				if (mIsFinished) {
+					return false;
+				}
+			}
+			mOther = other;
+			return true;
+		}
+
+		private boolean finishFalse() {
+			mResult = false;
+			mIsFinished = true;
+			return false;
+		}
+
+		private void updateResult(final boolean value) {
+			mResult = mResult && value;
+			if (mResult == false) {
+				mIsFinished = true;
+			}
+		}
+
+		private static boolean isNonNull(final Object one, final Object other) {
+			return one != null && other != null;
+		}
+
+		private static boolean compareNull(final Object one, final Object other) {
+			if (one == null && other == null) {
+				return true;
+			}
+			if (one == null) {
+				return false;
+			}
+			if (other == null) {
+				return false;
+			}
+			throw new IllegalArgumentException("Both arguments are non-null");
+		}
+	}
+}