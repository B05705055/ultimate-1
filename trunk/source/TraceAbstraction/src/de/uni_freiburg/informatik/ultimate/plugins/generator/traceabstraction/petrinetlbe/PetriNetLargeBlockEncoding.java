--- conflicted
+++ resolved
@@ -88,16 +88,9 @@
 
 	private final BoundedPetriNet<L, IPredicate> mResult;
 	private final BlockEncodingBacktranslator mBacktranslator;
-<<<<<<< HEAD
-	private final PetriNetLargeBlockEncodingStatisticsGenerator mStatistics =
-			new PetriNetLargeBlockEncodingStatisticsGenerator();
+
+	private final PetriNetLargeBlockEncodingStatisticsGenerator mStatistics;
 	private final Map<ITransition<L, IPredicate>, ITransition<L, IPredicate>> mReplacedTransitions;
-
-	private IIndependenceRelation<IPredicate, L> mSemanticCheck;
-	private IIndependenceRelation<IPredicate, L> mVariableCheck;
-=======
-	private final PetriNetLargeBlockEncodingStatisticsGenerator mStatistics;
->>>>>>> bde023a1
 
 	/**
 	 * Performs Large Block Encoding on the given Petri net.
@@ -145,16 +138,8 @@
 			lipton.performReduction();
 			mResult = lipton.getResult();
 			mBacktranslator = createBacktranslator(clazz, lipton, compositionFactory);
-<<<<<<< HEAD
-
-			mStatistics.extractStatistics((SemanticIndependenceRelation<L>) mSemanticCheck);
-			mStatistics.extractStatistics((SyntacticIndependenceRelation<?, L>) mVariableCheck);
-			mStatistics.extractStatistics(moverCheck);
-			mStatistics.addLiptonStatistics(lipton.getStatistics());
-=======
 			mStatistics = new PetriNetLargeBlockEncodingStatisticsGenerator(lipton.getStatistics(),
 					moverCheck.getStatistics());
->>>>>>> bde023a1
 		} catch (final AutomataOperationCanceledException aoce) {
 			final RunningTaskInfo runningTaskInfo = new RunningTaskInfo(getClass(), generateTimeoutMessage(petriNet));
 			aoce.addRunningTaskInfo(runningTaskInfo);
@@ -168,31 +153,32 @@
 
 	private CachedIndependenceRelation<Set<IPredicate>, L> createIndependenceRelation(
 			final PetriNetLbe petriNetLbeSettings, final BasicPredicateFactory predicateFactory) {
+		final IIndependenceRelation<IPredicate, L> semanticCheck;
 		switch (petriNetLbeSettings) {
 		case OFF:
 			throw new IllegalArgumentException("do not call LBE if you don't want to use it");
 		case SEMANTIC_BASED_MOVER_CHECK:
 			mLogger.info("Petri net LBE is using semantic-based independence relation.");
-			mSemanticCheck = new SemanticIndependenceRelation<>(mServices, mManagedScript, false, false);
+			semanticCheck = new SemanticIndependenceRelation<>(mServices, mManagedScript, false, false);
 			break;
 		case SEMANTIC_BASED_MOVER_CHECK_WITH_PREDICATES:
 			mLogger.info("Petri net LBE is using conditional semantic-based independence relation.");
-			mSemanticCheck = new SemanticIndependenceRelation<>(mServices, mManagedScript, true, false);
+			semanticCheck = new SemanticIndependenceRelation<>(mServices, mManagedScript, true, false);
 			break;
 		case VARIABLE_BASED_MOVER_CHECK:
 			mLogger.info("Petri net LBE is using variable-based independence relation.");
-			mSemanticCheck = null;
+			semanticCheck = null;
 			break;
 		default:
 			throw new AssertionError("unknown value " + petriNetLbeSettings);
 		}
 
-		mVariableCheck = new SyntacticIndependenceRelation<>();
+		final IIndependenceRelation<IPredicate, L> variableCheck = new SyntacticIndependenceRelation<>();
 		final IIndependenceRelation<IPredicate, L> unionCheck;
-		if (mSemanticCheck == null) {
-			unionCheck = mVariableCheck;
+		if (semanticCheck == null) {
+			unionCheck = variableCheck;
 		} else {
-			unionCheck = new UnionIndependenceRelation<>(Arrays.asList(mVariableCheck, mSemanticCheck));
+			unionCheck = new UnionIndependenceRelation<>(Arrays.asList(variableCheck, semanticCheck));
 		}
 
 		final IIndependenceRelation<Set<IPredicate>, L> multiConditionCheck;
