--- conflicted
+++ resolved
@@ -48,31 +48,6 @@
 		mSortedNumbersSet = realsSet.stream().sorted().collect(Collectors.toList());
 	}
 
-<<<<<<< HEAD
-	public BigDecimal getNextIntegerPositive(BigDecimal value) {
-
-		final BigDecimal nextNumber = getNextNumberPositive(value);
-
-		if (nextNumber == null) {
-			return null;
-		}
-
-		return nextNumber.setScale(0, RoundingMode.CEILING);
-	}
-
-	public BigDecimal getNextIntegerNegative(BigDecimal value) {
-
-		final BigDecimal nextNumber = getNextNumberNegative(value);
-
-		if (nextNumber == null) {
-			return null;
-		}
-
-		return nextNumber.setScale(0, RoundingMode.FLOOR);
-	}
-
-=======
->>>>>>> ee92b4bf
 	public BigDecimal getNextRealPositive(BigDecimal value) {
 		return getNextNumberPositive(value);
 	}
