--- conflicted
+++ resolved
@@ -1,305 +1,308 @@
-<?xml version="1.0" encoding="UTF-8"?>
-<feature
-      id="BA_FeatureUltimateCommandLine"
-      label="BA_FeatureUltimateCommandLine"
-      version="0.0.1">
-
-   <plugin
-         id="ACSLParser"
-         download-size="0"
-         install-size="0"
-         version="0.0.0"
-         unpack="false"/>
-
-   <plugin
-         id="BoogieParser"
-         download-size="0"
-         install-size="0"
-         version="0.0.0"
-         unpack="false"/>
-
-   <plugin
-         id="BoogiePreprocessor"
-         download-size="0"
-         install-size="0"
-         version="0.0.0"
-         unpack="false"/>
-
-   <plugin
-         id="JavaCup"
-         download-size="0"
-         install-size="0"
-         version="0.0.0"
-         unpack="false"/>
-
-   <plugin
-         id="Library-log4j"
-         download-size="0"
-         install-size="0"
-         version="0.0.0"
-         unpack="false"/>
-
-   <plugin
-         id="de.uni_freiburg.informatik.ultimate.automata"
-         download-size="0"
-         install-size="0"
-         version="0.0.0"
-         unpack="false"/>
-
-   <plugin
-         id="de.uni_freiburg.informatik.ultimate.plugins.generator.rcfgbuilder"
-         download-size="0"
-         install-size="0"
-         version="0.0.0"
-         unpack="false"/>
-
-   <plugin
-         id="SMTSolverBridge"
-         download-size="0"
-         install-size="0"
-         version="0.0.0"
-         unpack="false"/>
-
-   <plugin
-         id="de.uni_freiburg.informatik.ultimate.plugins.generator.traceabstraction"
-         download-size="0"
-         install-size="0"
-         version="0.0.0"
-         unpack="false"/>
-
-   <plugin
-         id="de.uni_freiburg.informatik.ultimate.plugins.analysis.lassoranker"
-         download-size="0"
-         install-size="0"
-         version="0.0.0"
-         unpack="false"/>
-
-   <plugin
-         id="UltimateCore"
-         download-size="0"
-         install-size="0"
-         version="0.0.0"
-         unpack="false"/>
-
-   <plugin
-         id="CDTParser"
-         download-size="0"
-         install-size="0"
-         version="0.0.0"
-         unpack="false"/>
-
-   <plugin
-         id="ASTBuilder"
-         download-size="0"
-         install-size="0"
-         version="0.0.0"
-         unpack="false"/>
-
-   <plugin
-         id="Library-ModelCheckerUtils"
-         download-size="0"
-         install-size="0"
-         version="0.0.0"
-         unpack="false"/>
-
-   <plugin
-         id="de.uni_freiburg.informatik.ultimate.plugins.generator.traceabstractionconcurrent"
-         download-size="0"
-         install-size="0"
-         version="0.0.0"
-         unpack="false"/>
-
-   <plugin
-         id="de.uni_freiburg.informatik.ultimate.plugins.generator.blockencoding"
-         download-size="0"
-         install-size="0"
-         version="0.0.0"
-         unpack="false"/>
-
-   <plugin
-         id="AutomataScriptParser"
-         download-size="0"
-         install-size="0"
-         version="0.0.0"
-         unpack="false"/>
-
-   <plugin
-         id="SMTInterpol"
-         download-size="0"
-         install-size="0"
-         version="0.0.0"
-         unpack="false"/>
-
-   <plugin
-         id="Library-SMTLIB"
-         download-size="0"
-         install-size="0"
-         version="0.0.0"
-         unpack="false"/>
-
-   <plugin
-         id="Library-UltimateUtil"
-         download-size="0"
-         install-size="0"
-         version="0.0.0"
-         unpack="false"/>
-
-   <plugin
-         id="UltimateCLI"
-         download-size="0"
-         install-size="0"
-         version="0.0.0"
-         unpack="false"/>
-
-   <plugin
-         id="de.uni_freiburg.informatik.ultimate.boogie.printer"
-         download-size="0"
-         install-size="0"
-         version="0.0.0"
-         unpack="false"/>
-
-   <plugin
-         id="de.uni_freiburg.informatik.ultimate.plugins.generator.cacsl2boogietranslator"
-         download-size="0"
-         install-size="0"
-         version="0.0.0"
-         unpack="false"/>
-
-   <plugin
-         id="de.uni_freiburg.informatik.ultimate.plugins.generator.automatascriptinterpreter"
-         download-size="0"
-         install-size="0"
-         version="0.0.0"
-         unpack="false"/>
-
-   <plugin
-         id="de.uni_freiburg.informatik.ultimate.plugins.generator.buchiautomizer"
-         download-size="0"
-         install-size="0"
-         version="0.0.0"
-         unpack="false"/>
-
-   <plugin
-         id="de.uni_freiburg.informatik.ultimate.plugins.generator.codecheck"
-         download-size="0"
-         install-size="0"
-         version="0.0.0"
-         unpack="false"/>
-
-   <plugin
-         id="Library-LassoRanker"
-         download-size="0"
-         install-size="0"
-         version="0.0.0"
-         unpack="false"/>
-
-   <plugin
-         id="Library-ApacheCommonsLang"
-         download-size="0"
-         install-size="0"
-         version="0.0.0"
-         unpack="false"/>
-
-   <plugin
-         id="Library-Jung"
-         download-size="0"
-         install-size="0"
-         version="0.0.0"
-         unpack="false"/>
-
-   <plugin
-         id="de.uni_freiburg.informatik.ultimate.ltl2aut"
-         download-size="0"
-         install-size="0"
-         version="0.0.0"
-         unpack="false"/>
-
-   <plugin
-         id="de.uni_freiburg.informatik.ultimate.buchiprogramproduct"
-         download-size="0"
-         install-size="0"
-         version="0.0.0"
-         unpack="false"/>
-
-   <plugin
-         id="de.uni_freiburg.informatik.ultimate.plugins.analysis.irsdependencies"
-         download-size="0"
-         install-size="0"
-         version="0.0.0"
-         unpack="false"/>
-
-   <plugin
-         id="de.uni_freiburg.informatik.ultimate.witnessparser"
-         download-size="0"
-         install-size="0"
-         version="0.0.0"
-         unpack="false"/>
-
-   <plugin
-         id="BoogieModSetAnnotator"
-         download-size="0"
-         install-size="0"
-         version="0.0.0"
-         unpack="false"/>
-
-   <plugin
-         id="de.uni_freiburg.informatik.ultimate.boogie.procedureinliner"
-         download-size="0"
-         install-size="0"
-         version="0.0.0"
-         unpack="false"/>
-
-   <plugin
-         id="de.uni_freiburg.informatik.ultimate.plugins.analysis.abstractinterpretationv2"
-         download-size="0"
-         install-size="0"
-         version="0.0.0"
-         unpack="false"/>
-
-   <plugin
-         id="de.uni_freiburg.informatik.ultimate.witnessprinter"
-         download-size="0"
-         install-size="0"
-         version="0.0.0"
-         unpack="false"/>
-
-   <plugin
-<<<<<<< HEAD
-         id="PEATestTransformer"
-=======
-         id="Library-BoogieAST"
-         download-size="0"
-         install-size="0"
-         version="0.0.0"
-         unpack="false"/>
-
-   <plugin
-         id="Library-JavaBDD"
-         download-size="0"
-         install-size="0"
-         version="0.0.0"
-         unpack="false"/>
-
-   <plugin
-         id="Library-UltimateCore"
-         download-size="0"
-         install-size="0"
-         version="0.0.0"
-         unpack="false"/>
-
-   <plugin
-         id="Library-UltimateModel"
-         download-size="0"
-         install-size="0"
-         version="0.0.0"
-         unpack="false"/>
-
-   <plugin
-         id="Library-ojAlgo"
->>>>>>> 67bb60ea
-         download-size="0"
-         install-size="0"
-         version="0.0.0"
-         unpack="false"/>
-
-</feature>
+<?xml version="1.0" encoding="UTF-8"?>
+<feature
+      id="BA_FeatureUltimateCommandLine"
+      label="BA_FeatureUltimateCommandLine"
+      version="0.0.1">
+
+   <plugin
+         id="ACSLParser"
+         download-size="0"
+         install-size="0"
+         version="0.0.0"
+         unpack="false"/>
+
+   <plugin
+         id="BoogieParser"
+         download-size="0"
+         install-size="0"
+         version="0.0.0"
+         unpack="false"/>
+
+   <plugin
+         id="BoogiePreprocessor"
+         download-size="0"
+         install-size="0"
+         version="0.0.0"
+         unpack="false"/>
+
+   <plugin
+         id="JavaCup"
+         download-size="0"
+         install-size="0"
+         version="0.0.0"
+         unpack="false"/>
+
+   <plugin
+         id="Library-log4j"
+         download-size="0"
+         install-size="0"
+         version="0.0.0"
+         unpack="false"/>
+
+   <plugin
+         id="de.uni_freiburg.informatik.ultimate.automata"
+         download-size="0"
+         install-size="0"
+         version="0.0.0"
+         unpack="false"/>
+
+   <plugin
+         id="de.uni_freiburg.informatik.ultimate.plugins.generator.rcfgbuilder"
+         download-size="0"
+         install-size="0"
+         version="0.0.0"
+         unpack="false"/>
+
+   <plugin
+         id="SMTSolverBridge"
+         download-size="0"
+         install-size="0"
+         version="0.0.0"
+         unpack="false"/>
+
+   <plugin
+         id="de.uni_freiburg.informatik.ultimate.plugins.generator.traceabstraction"
+         download-size="0"
+         install-size="0"
+         version="0.0.0"
+         unpack="false"/>
+
+   <plugin
+         id="de.uni_freiburg.informatik.ultimate.plugins.analysis.lassoranker"
+         download-size="0"
+         install-size="0"
+         version="0.0.0"
+         unpack="false"/>
+
+   <plugin
+         id="UltimateCore"
+         download-size="0"
+         install-size="0"
+         version="0.0.0"
+         unpack="false"/>
+
+   <plugin
+         id="CDTParser"
+         download-size="0"
+         install-size="0"
+         version="0.0.0"
+         unpack="false"/>
+
+   <plugin
+         id="ASTBuilder"
+         download-size="0"
+         install-size="0"
+         version="0.0.0"
+         unpack="false"/>
+
+   <plugin
+         id="Library-ModelCheckerUtils"
+         download-size="0"
+         install-size="0"
+         version="0.0.0"
+         unpack="false"/>
+
+   <plugin
+         id="de.uni_freiburg.informatik.ultimate.plugins.generator.traceabstractionconcurrent"
+         download-size="0"
+         install-size="0"
+         version="0.0.0"
+         unpack="false"/>
+
+   <plugin
+         id="de.uni_freiburg.informatik.ultimate.plugins.generator.blockencoding"
+         download-size="0"
+         install-size="0"
+         version="0.0.0"
+         unpack="false"/>
+
+   <plugin
+         id="AutomataScriptParser"
+         download-size="0"
+         install-size="0"
+         version="0.0.0"
+         unpack="false"/>
+
+   <plugin
+         id="SMTInterpol"
+         download-size="0"
+         install-size="0"
+         version="0.0.0"
+         unpack="false"/>
+
+   <plugin
+         id="Library-SMTLIB"
+         download-size="0"
+         install-size="0"
+         version="0.0.0"
+         unpack="false"/>
+
+   <plugin
+         id="Library-UltimateUtil"
+         download-size="0"
+         install-size="0"
+         version="0.0.0"
+         unpack="false"/>
+
+   <plugin
+         id="UltimateCLI"
+         download-size="0"
+         install-size="0"
+         version="0.0.0"
+         unpack="false"/>
+
+   <plugin
+         id="de.uni_freiburg.informatik.ultimate.boogie.printer"
+         download-size="0"
+         install-size="0"
+         version="0.0.0"
+         unpack="false"/>
+
+   <plugin
+         id="de.uni_freiburg.informatik.ultimate.plugins.generator.cacsl2boogietranslator"
+         download-size="0"
+         install-size="0"
+         version="0.0.0"
+         unpack="false"/>
+
+   <plugin
+         id="de.uni_freiburg.informatik.ultimate.plugins.generator.automatascriptinterpreter"
+         download-size="0"
+         install-size="0"
+         version="0.0.0"
+         unpack="false"/>
+
+   <plugin
+         id="de.uni_freiburg.informatik.ultimate.plugins.generator.buchiautomizer"
+         download-size="0"
+         install-size="0"
+         version="0.0.0"
+         unpack="false"/>
+
+   <plugin
+         id="de.uni_freiburg.informatik.ultimate.plugins.generator.codecheck"
+         download-size="0"
+         install-size="0"
+         version="0.0.0"
+         unpack="false"/>
+
+   <plugin
+         id="Library-LassoRanker"
+         download-size="0"
+         install-size="0"
+         version="0.0.0"
+         unpack="false"/>
+
+   <plugin
+         id="Library-ApacheCommonsLang"
+         download-size="0"
+         install-size="0"
+         version="0.0.0"
+         unpack="false"/>
+
+   <plugin
+         id="Library-Jung"
+         download-size="0"
+         install-size="0"
+         version="0.0.0"
+         unpack="false"/>
+
+   <plugin
+         id="de.uni_freiburg.informatik.ultimate.ltl2aut"
+         download-size="0"
+         install-size="0"
+         version="0.0.0"
+         unpack="false"/>
+
+   <plugin
+         id="de.uni_freiburg.informatik.ultimate.buchiprogramproduct"
+         download-size="0"
+         install-size="0"
+         version="0.0.0"
+         unpack="false"/>
+
+   <plugin
+         id="de.uni_freiburg.informatik.ultimate.plugins.analysis.irsdependencies"
+         download-size="0"
+         install-size="0"
+         version="0.0.0"
+         unpack="false"/>
+
+   <plugin
+         id="de.uni_freiburg.informatik.ultimate.witnessparser"
+         download-size="0"
+         install-size="0"
+         version="0.0.0"
+         unpack="false"/>
+
+   <plugin
+         id="BoogieModSetAnnotator"
+         download-size="0"
+         install-size="0"
+         version="0.0.0"
+         unpack="false"/>
+
+   <plugin
+         id="de.uni_freiburg.informatik.ultimate.boogie.procedureinliner"
+         download-size="0"
+         install-size="0"
+         version="0.0.0"
+         unpack="false"/>
+
+   <plugin
+         id="de.uni_freiburg.informatik.ultimate.plugins.analysis.abstractinterpretationv2"
+         download-size="0"
+         install-size="0"
+         version="0.0.0"
+         unpack="false"/>
+
+   <plugin
+         id="de.uni_freiburg.informatik.ultimate.witnessprinter"
+         download-size="0"
+         install-size="0"
+         version="0.0.0"
+         unpack="false"/>
+
+   <plugin
+         id="Library-BoogieAST"
+         download-size="0"
+         install-size="0"
+         version="0.0.0"
+         unpack="false"/>
+
+   <plugin
+         id="Library-JavaBDD"
+         download-size="0"
+         install-size="0"
+         version="0.0.0"
+         unpack="false"/>
+
+   <plugin
+         id="Library-UltimateCore"
+         download-size="0"
+         install-size="0"
+         version="0.0.0"
+         unpack="false"/>
+
+   <plugin
+         id="Library-UltimateModel"
+         download-size="0"
+         install-size="0"
+         version="0.0.0"
+         unpack="false"/>
+
+   <plugin
+         id="Library-ojAlgo"
+         download-size="0"
+         install-size="0"
+         version="0.0.0"
+         unpack="false"/>
+
+   <plugin
+         id="PEATestTransformer"
+         download-size="0"
+         install-size="0"
+         version="0.0.0"
+         unpack="false"/>
+
+</feature>